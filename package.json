--- conflicted
+++ resolved
@@ -59,13 +59,8 @@
     "@types/rimraf": "0.0.28",
     "@types/riot": "2.6.2",
     "@types/serve-favicon": "2.2.28",
-<<<<<<< HEAD
-    "@types/uuid": "3.0.0",
+    "@types/uuid": "3.4.0",
     "@types/webpack": "3.0.4",
-=======
-    "@types/uuid": "3.4.0",
-    "@types/webpack": "3.0.2",
->>>>>>> 9b80bcfd
     "@types/webpack-stream": "3.2.7",
     "@types/websocket": "0.0.34",
     "chai": "4.1.0",
