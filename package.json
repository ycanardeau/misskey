{
	"name": "misskey",
	"author": "syuilo <i@syuilo.com>",
	"version": "10.70.0",
	"clientVersion": "2.0.13176",
	"codename": "nighthike",
	"main": "./built/index.js",
	"private": true,
	"scripts": {
		"start": "node ./built",
		"debug": "DEBUG=misskey:* node ./built",
		"build": "webpack && gulp build",
		"webpack": "webpack",
		"watch": "webpack --watch",
		"gulp": "gulp build",
		"clean": "gulp clean",
		"cleanall": "gulp cleanall",
		"lint": "gulp lint",
		"test": "gulp test",
		"format": "gulp format"
	},
	"dependencies": {
		"@fortawesome/fontawesome-svg-core": "1.2.8",
		"@fortawesome/free-brands-svg-icons": "5.6.0",
		"@fortawesome/free-regular-svg-icons": "5.5.0",
		"@fortawesome/free-solid-svg-icons": "5.6.3",
		"@fortawesome/vue-fontawesome": "0.1.2",
		"@koa/cors": "2.2.2",
		"@prezzemolo/rap": "0.1.2",
		"@prezzemolo/zip": "0.0.3",
		"@types/bcryptjs": "2.4.2",
		"@types/chai-http": "3.0.5",
		"@types/dateformat": "1.0.1",
		"@types/debug": "0.0.31",
		"@types/deep-equal": "1.0.1",
		"@types/double-ended-queue": "2.1.0",
		"@types/elasticsearch": "5.0.29",
		"@types/file-type": "10.6.0",
		"@types/gulp": "3.8.36",
		"@types/gulp-mocha": "0.0.32",
		"@types/gulp-rename": "0.0.33",
		"@types/gulp-replace": "0.0.31",
		"@types/gulp-uglify": "3.0.6",
		"@types/gulp-util": "3.0.34",
		"@types/is-root": "1.0.0",
		"@types/is-url": "1.2.28",
		"@types/js-yaml": "3.11.4",
		"@types/katex": "0.5.0",
		"@types/koa": "2.0.47",
		"@types/koa-bodyparser": "5.0.2",
		"@types/koa-compress": "2.0.8",
		"@types/koa-favicon": "2.0.19",
		"@types/koa-logger": "3.1.1",
		"@types/koa-mount": "3.0.1",
		"@types/koa-multer": "1.0.0",
		"@types/koa-router": "7.0.35",
		"@types/koa-send": "4.1.1",
		"@types/koa-views": "2.0.3",
		"@types/koa__cors": "2.2.3",
		"@types/minio": "7.0.1",
		"@types/mkdirp": "0.5.2",
		"@types/mocha": "5.2.5",
		"@types/mongodb": "3.1.14",
		"@types/ms": "0.7.30",
		"@types/node": "10.12.10",
		"@types/nodemailer": "4.6.5",
		"@types/oauth": "0.9.1",
		"@types/parsimmon": "1.10.0",
		"@types/portscanner": "2.1.0",
		"@types/pug": "2.0.4",
		"@types/qrcode": "1.3.0",
		"@types/ratelimiter": "2.1.28",
		"@types/redis": "2.8.8",
		"@types/request": "2.48.1",
		"@types/request-promise-native": "1.0.15",
		"@types/rimraf": "2.0.2",
		"@types/seedrandom": "2.4.27",
		"@types/sharp": "0.21.0",
		"@types/showdown": "1.7.5",
		"@types/speakeasy": "2.0.3",
		"@types/systeminformation": "3.23.1",
		"@types/tinycolor2": "1.4.1",
		"@types/tmp": "0.0.33",
		"@types/uuid": "3.4.4",
		"@types/webpack": "4.4.21",
		"@types/webpack-stream": "3.2.10",
		"@types/websocket": "0.0.40",
		"@types/ws": "6.0.1",
		"animejs": "2.2.0",
		"apexcharts": "2.4.2",
		"autobind-decorator": "2.4.0",
		"autosize": "4.0.2",
		"autwh": "0.1.0",
		"bcryptjs": "2.4.3",
		"bee-queue": "1.2.2",
		"bootstrap-vue": "2.0.0-rc.11",
		"cafy": "12.0.0",
		"chai": "4.2.0",
		"chai-http": "4.2.0",
		"chalk": "2.4.1",
		"commander": "2.19.0",
		"crc-32": "1.2.0",
		"css-loader": "1.0.1",
		"cssnano": "4.1.7",
		"dateformat": "3.0.3",
		"debug": "4.1.0",
		"deep-equal": "1.0.1",
		"deepcopy": "0.6.3",
		"diskusage": "1.0.0",
		"double-ended-queue": "2.1.0-0",
		"elasticsearch": "15.2.0",
		"emojilib": "2.4.0",
		"escape-regexp": "0.0.1",
<<<<<<< HEAD
		"eslint": "5.11.1",
		"eslint-plugin-vue": "4.7.1",
=======
		"eslint": "5.8.0",
		"eslint-plugin-vue": "5.0.0",
>>>>>>> 7341d97a
		"eventemitter3": "3.1.0",
		"feed": "2.0.2",
		"file-loader": "2.0.0",
		"file-type": "10.6.0",
		"fuckadblock": "3.2.1",
		"gulp": "3.9.1",
		"gulp-cssnano": "2.1.3",
		"gulp-imagemin": "4.1.0",
		"gulp-mocha": "6.0.0",
		"gulp-rename": "1.4.0",
		"gulp-replace": "1.0.0",
		"gulp-sourcemaps": "2.6.4",
		"gulp-stylus": "2.7.0",
		"gulp-tslint": "8.1.3",
		"gulp-typescript": "5.0.0",
		"gulp-uglify": "3.0.1",
		"gulp-util": "3.0.8",
		"gulp-yaml": "2.0.2",
		"hard-source-webpack-plugin": "0.13.1",
		"html-minifier": "3.5.21",
		"http-signature": "1.2.0",
		"insert-text-at-cursor": "0.1.1",
		"is-root": "2.0.0",
		"is-url": "1.2.4",
		"js-yaml": "3.12.0",
		"jsdom": "13.1.0",
		"json5": "2.1.0",
		"json5-loader": "1.0.1",
		"katex": "0.10.0",
		"koa": "2.6.2",
		"koa-bodyparser": "4.2.1",
		"koa-compress": "3.0.0",
		"koa-favicon": "2.0.1",
		"koa-json-body": "5.3.0",
		"koa-logger": "3.2.0",
		"koa-mount": "4.0.0",
		"koa-multer": "1.0.2",
		"koa-router": "7.4.0",
		"koa-send": "5.0.0",
		"koa-slow": "2.1.0",
		"koa-views": "6.1.4",
		"langmap": "0.0.16",
		"loader-utils": "1.2.3",
		"minio": "7.0.2",
		"mkdirp": "0.5.1",
		"mocha": "5.2.0",
		"moji": "0.5.1",
		"moment": "2.22.2",
		"mongodb": "3.1.10",
		"monk": "6.0.6",
		"ms": "2.1.1",
		"nan": "2.12.1",
		"nested-property": "0.0.7",
		"nodemailer": "4.7.0",
		"nprogress": "0.2.0",
		"object-assign-deep": "0.4.0",
		"on-build-webpack": "0.1.0",
		"os-utils": "0.0.14",
		"parse5": "5.1.0",
		"parsimmon": "1.12.0",
		"portscanner": "2.2.0",
		"postcss-loader": "3.0.0",
		"progress-bar-webpack-plugin": "1.11.0",
		"promise-limit": "2.7.0",
		"promise-sequential": "1.1.1",
		"pug": "2.0.3",
		"punycode": "2.1.1",
		"qrcode": "1.3.2",
		"randomcolor": "0.5.3",
		"ratelimiter": "3.2.0",
		"recaptcha-promise": "0.1.3",
		"reconnecting-websocket": "4.1.10",
		"redis": "2.8.0",
		"request": "2.88.0",
		"request-promise-native": "1.0.5",
		"request-stats": "3.0.0",
		"rimraf": "2.6.2",
		"rndstr": "1.0.0",
		"s-age": "1.1.2",
		"seedrandom": "2.4.4",
		"sharp": "0.21.1",
		"showdown": "1.9.0",
		"showdown-highlightjs-extension": "0.1.2",
		"speakeasy": "2.0.0",
		"stringz": "1.0.0",
		"style-loader": "0.23.1",
		"stylus": "0.54.5",
		"stylus-loader": "3.0.2",
		"summaly": "2.2.0",
		"systeminformation": "3.52.2",
		"syuilo-password-strength": "0.0.1",
		"terser-webpack-plugin": "1.1.0",
		"textarea-caret": "3.1.0",
		"tinycolor2": "1.4.1",
		"tmp": "0.0.33",
		"ts-loader": "5.3.1",
		"ts-node": "7.0.1",
		"tslint": "5.12.0",
		"tslint-sonarts": "1.8.0",
		"typescript": "3.2.2",
		"typescript-eslint-parser": "21.0.2",
		"uglify-es": "3.3.9",
		"url-loader": "1.1.2",
		"uuid": "3.3.2",
		"v-animate-css": "0.0.3",
		"vue": "2.5.17",
		"vue-color": "2.7.0",
		"vue-content-loading": "1.5.3",
		"vue-cropperjs": "3.0.0",
		"vue-i18n": "8.3.2",
		"vue-js-modal": "1.3.28",
		"vue-loader": "15.4.2",
		"vue-marquee-text-component": "1.1.0",
		"vue-router": "3.0.2",
		"vue-sequential-entrance": "1.1.3",
		"vue-style-loader": "4.1.2",
		"vue-svg-inline-loader": "1.2.7",
		"vue-template-compiler": "2.5.17",
		"vuedraggable": "2.17.0",
		"vuewordcloud": "18.7.11",
		"vuex": "3.0.1",
		"vuex-persistedstate": "2.5.4",
		"web-push": "3.3.3",
		"webfinger.js": "2.7.0",
		"webpack": "4.26.1",
		"webpack-cli": "3.1.2",
		"websocket": "1.0.28",
		"ws": "6.1.2",
		"xev": "2.0.1"
	}
}<|MERGE_RESOLUTION|>--- conflicted
+++ resolved
@@ -111,13 +111,8 @@
 		"elasticsearch": "15.2.0",
 		"emojilib": "2.4.0",
 		"escape-regexp": "0.0.1",
-<<<<<<< HEAD
 		"eslint": "5.11.1",
-		"eslint-plugin-vue": "4.7.1",
-=======
-		"eslint": "5.8.0",
 		"eslint-plugin-vue": "5.0.0",
->>>>>>> 7341d97a
 		"eventemitter3": "3.1.0",
 		"feed": "2.0.2",
 		"file-loader": "2.0.0",
