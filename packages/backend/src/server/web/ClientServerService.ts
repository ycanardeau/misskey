import { dirname } from 'node:path';
import { fileURLToPath } from 'node:url';
import { PathOrFileDescriptor, readFileSync } from 'node:fs';
import { Inject, Injectable } from '@nestjs/common';
import ms from 'ms';
import sharp from 'sharp';
import pug from 'pug';
import { In, IsNull } from 'typeorm';
import { FastifyInstance, FastifyPluginOptions, FastifyReply } from 'fastify';
import fastifyStatic from '@fastify/static';
import fastifyView from '@fastify/view';
import type { Config } from '@/config.js';
import { getNoteSummary } from '@/misc/get-note-summary.js';
import { DI } from '@/di-symbols.js';
import * as Acct from '@/misc/acct.js';
import { MetaService } from '@/core/MetaService.js';
import type { DbQueue, DeliverQueue, EndedPollNotificationQueue, InboxQueue, ObjectStorageQueue, SystemQueue, WebhookDeliverQueue } from '@/core/queue/QueueModule.js';
import { UserEntityService } from '@/core/entities/UserEntityService.js';
import { NoteEntityService } from '@/core/entities/NoteEntityService.js';
import { PageEntityService } from '@/core/entities/PageEntityService.js';
import { GalleryPostEntityService } from '@/core/entities/GalleryPostEntityService.js';
import { ClipEntityService } from '@/core/entities/ClipEntityService.js';
import { ChannelEntityService } from '@/core/entities/ChannelEntityService.js';
import type { ChannelsRepository, ClipsRepository, GalleryPostsRepository, NotesRepository, PagesRepository, UserProfilesRepository, UsersRepository } from '@/models/index.js';
import manifest from './manifest.json' assert { type: 'json' };
import { FeedService } from './FeedService.js';
import { UrlPreviewService } from './UrlPreviewService.js';

const _filename = fileURLToPath(import.meta.url);
const _dirname = dirname(_filename);

const staticAssets = `${_dirname}/../../../assets/`;
const clientAssets = `${_dirname}/../../../../client/assets/`;
const assets = `${_dirname}/../../../../../built/_client_dist_/`;
const swAssets = `${_dirname}/../../../../../built/_sw_dist_/`;

@Injectable()
export class ClientServerService {
	constructor(
		@Inject(DI.config)
		private config: Config,

		@Inject(DI.usersRepository)
		private usersRepository: UsersRepository,

		@Inject(DI.userProfilesRepository)
		private userProfilesRepository: UserProfilesRepository,

		@Inject(DI.notesRepository)
		private notesRepository: NotesRepository,

		@Inject(DI.galleryPostsRepository)
		private galleryPostsRepository: GalleryPostsRepository,

		@Inject(DI.channelsRepository)
		private channelsRepository: ChannelsRepository,

		@Inject(DI.clipsRepository)
		private clipsRepository: ClipsRepository,

		@Inject(DI.pagesRepository)
		private pagesRepository: PagesRepository,

		private userEntityService: UserEntityService,
		private noteEntityService: NoteEntityService,
		private pageEntityService: PageEntityService,
		private galleryPostEntityService: GalleryPostEntityService,
		private clipEntityService: ClipEntityService,
		private channelEntityService: ChannelEntityService,
		private metaService: MetaService,
		private urlPreviewService: UrlPreviewService,
		private feedService: FeedService,

		@Inject('queue:system') public systemQueue: SystemQueue,
		@Inject('queue:endedPollNotification') public endedPollNotificationQueue: EndedPollNotificationQueue,
		@Inject('queue:deliver') public deliverQueue: DeliverQueue,
		@Inject('queue:inbox') public inboxQueue: InboxQueue,
		@Inject('queue:db') public dbQueue: DbQueue,
		@Inject('queue:objectStorage') public objectStorageQueue: ObjectStorageQueue,
		@Inject('queue:webhookDeliver') public webhookDeliverQueue: WebhookDeliverQueue,
	) {
		this.createServer = this.createServer.bind(this);
	}

<<<<<<< HEAD
	private async manifestHandler(reply: FastifyReply) {
		// TODO
		//const res = structuredClone(manifest);
		const res = JSON.parse(JSON.stringify(manifest));
=======
	private async manifestHandler(ctx: Koa.Context) {
		const res = structuredClone(manifest);
>>>>>>> 1751bfea

		const instance = await this.metaService.fetch(true);

		res.short_name = instance.name ?? 'Misskey';
		res.name = instance.name ?? 'Misskey';
		if (instance.themeColor) res.theme_color = instance.themeColor;

		reply.header('Cache-Control', 'max-age=300');
		return (res);
	}

	public createServer(fastify: FastifyInstance, options: FastifyPluginOptions, done: (err?: Error) => void) {
		/* TODO
		//#region Bull Dashboard
		const bullBoardPath = '/queue';

		// Authenticate
		app.use(async (request, reply) => {
			if (ctx.path === bullBoardPath || ctx.path.startsWith(bullBoardPath + '/')) {
				const token = ctx.cookies.get('token');
				if (token == null) {
					reply.code(401);
					return;
				}
				const user = await this.usersRepository.findOneBy({ token });
				if (user == null || !(user.isAdmin || user.isModerator)) {
					reply.code(403);
					return;
				}
			}
			await next();
		});

		const serverAdapter = new KoaAdapter();

		createBullBoard({
			queues: [
				this.systemQueue,
				this.endedPollNotificationQueue,
				this.deliverQueue,
				this.inboxQueue,
				this.dbQueue,
				this.objectStorageQueue,
				this.webhookDeliverQueue,
			].map(q => new BullAdapter(q)),
			serverAdapter,
		});

		serverAdapter.setBasePath(bullBoardPath);
		app.use(serverAdapter.registerPlugin());
		//#endregion
		*/

		fastify.register(fastifyView, {
			root: _dirname + '/views',
			engine: {
				pug: pug,
			},
			defaultContext: {
				version: this.config.version,
				getClientEntry: () => process.env.NODE_ENV === 'production' ?
					this.config.clientEntry :
					JSON.parse(readFileSync(`${_dirname}/../../../../../built/_client_dist_/manifest.json`, 'utf-8'))['src/init.ts'],
				config: this.config,
			},
		});

		fastify.addHook('onRequest', (request, reply, done) => {
			// クリックジャッキング防止のためiFrameの中に入れられないようにする
			reply.header('X-Frame-Options', 'DENY');
			done();
		});

		//#region static assets

		fastify.register(fastifyStatic, {
			root: _dirname,
			serve: false,
		});

		fastify.register(fastifyStatic, {
			root: staticAssets,
			prefix: '/static-assets/',
			maxAge: ms('7 days'),
			decorateReply: false,
		});

		fastify.register(fastifyStatic, {
			root: clientAssets,
			prefix: '/client-assets/',
			maxAge: ms('7 days'),
			decorateReply: false,
		});

		fastify.register(fastifyStatic, {
			root: assets,
			prefix: '/assets/',
			maxAge: ms('7 days'),
			decorateReply: false,
		});

		fastify.get('/favicon.ico', async (request, reply) => {
			return reply.sendFile('/favicon.ico', staticAssets);
		});

		fastify.get('/apple-touch-icon.png', async (request, reply) => {
			return reply.sendFile('/apple-touch-icon.png', staticAssets);
		});

		fastify.get<{ Params: { path: string } }>('/twemoji/:path(.*)', async (request, reply) => {
			const path = request.params.path;

			if (!path.match(/^[0-9a-f-]+\.svg$/)) {
				reply.code(404);
				return;
			}

			reply.header('Content-Security-Policy', 'default-src \'none\'; style-src \'unsafe-inline\'');

			return await reply.sendFile(path, `${_dirname}/../../../node_modules/@discordapp/twemoji/dist/svg/`, {
				maxAge: ms('30 days'),
			});
		});

		fastify.get<{ Params: { path: string } }>('/twemoji-badge/:path(.*)', async (request, reply) => {
			const path = request.params.path;

			if (!path.match(/^[0-9a-f-]+\.png$/)) {
				reply.code(404);
				return;
			}

			const mask = await sharp(
				`${_dirname}/../../../node_modules/@discordapp/twemoji/dist/svg/${path.replace('.png', '')}.svg`,
				{ density: 1000 },
			)
				.resize(488, 488)
				.greyscale()
				.normalise()
				.linear(1.75, -(128 * 1.75) + 128) // 1.75x contrast
				.flatten({ background: '#000' })
				.extend({
					top: 12,
					bottom: 12,
					left: 12,
					right: 12,
					background: '#000',
				})
				.toColorspace('b-w')
				.png()
				.toBuffer();

			const buffer = await sharp({
				create: { width: 512, height: 512, channels: 4, background: { r: 0, g: 0, b: 0, alpha: 0 } },
			})
				.pipelineColorspace('b-w')
				.boolean(mask, 'eor')
				.resize(96, 96)
				.png()
				.toBuffer();

			reply.header('Content-Security-Policy', 'default-src \'none\'; style-src \'unsafe-inline\'');
			reply.header('Cache-Control', 'max-age=2592000');
			reply.header('Content-Type', 'image/png');
			return buffer;
		});

		// ServiceWorker
		fastify.get('/sw.js', async (request, reply) => {
			return await reply.sendFile('/sw.js', swAssets, {
				maxAge: ms('10 minutes'),
			});
		});

		// Manifest
		fastify.get('/manifest.json', async (request, reply) => await this.manifestHandler(reply));

		fastify.get('/robots.txt', async (request, reply) => {
			return await reply.sendFile('/robots.txt', staticAssets);
		});

		//#endregion

		const renderBase = async (reply: FastifyReply) => {
			const meta = await this.metaService.fetch();
			reply.header('Cache-Control', 'public, max-age=15');
			return await reply.view('base', {
				img: meta.bannerUrl,
				title: meta.name ?? 'Misskey',
				instanceName: meta.name ?? 'Misskey',
				desc: meta.description,
				icon: meta.iconUrl,
				themeColor: meta.themeColor,
			});
		};

		// URL preview endpoint
		fastify.get<{ Querystring: { url: string; lang: string; } }>('/url', (request, reply) => this.urlPreviewService.handle(request, reply));

		const getFeed = async (acct: string) => {
			const { username, host } = Acct.parse(acct);
			const user = await this.usersRepository.findOneBy({
				usernameLower: username.toLowerCase(),
				host: host ?? IsNull(),
				isSuspended: false,
			});

			return user && await this.feedService.packFeed(user);
		};

		// Atom
		fastify.get<{ Params: { user: string; } }>('/@:user.atom', async (request, reply) => {
			const feed = await getFeed(request.params.user);

			if (feed) {
				reply.header('Content-Type', 'application/atom+xml; charset=utf-8');
				return feed.atom1();
			} else {
				reply.code(404);
			}
		});

		// RSS
		fastify.get<{ Params: { user: string; } }>('/@:user.rss', async (request, reply) => {
			const feed = await getFeed(request.params.user);

			if (feed) {
				reply.header('Content-Type', 'application/rss+xml; charset=utf-8');
				return feed.rss2();
			} else {
				reply.code(404);
			}
		});

		// JSON
		fastify.get<{ Params: { user: string; } }>('/@:user.json', async (request, reply) => {
			const feed = await getFeed(request.params.user);

			if (feed) {
				reply.header('Content-Type', 'application/json; charset=utf-8');
				return feed.json1();
			} else {
				reply.code(404);
			}
		});

		//#region SSR (for crawlers)
		// User
		fastify.get<{ Params: { user: string; sub?: string; } }>('/@:user/:sub?', async (request, reply) => {
			const { username, host } = Acct.parse(request.params.user);
			const user = await this.usersRepository.findOneBy({
				usernameLower: username.toLowerCase(),
				host: host ?? IsNull(),
				isSuspended: false,
			});

			if (user != null) {
				const profile = await this.userProfilesRepository.findOneByOrFail({ userId: user.id });
				const meta = await this.metaService.fetch();
				const me = profile.fields
					? profile.fields
						.filter(filed => filed.value != null && filed.value.match(/^https?:/))
						.map(field => field.value)
					: [];

				reply.header('Cache-Control', 'public, max-age=15');
				return await reply.view('user', {
					user, profile, me,
					avatarUrl: await this.userEntityService.getAvatarUrl(user),
					sub: request.params.sub,
					instanceName: meta.name ?? 'Misskey',
					icon: meta.iconUrl,
					themeColor: meta.themeColor,
				});
			} else {
				// リモートユーザーなので
				// モデレータがAPI経由で参照可能にするために404にはしない
				return await renderBase(reply);
			}
		});

		fastify.get<{ Params: { user: string; } }>('/users/:user', async (request, reply) => {
			const user = await this.usersRepository.findOneBy({
				id: request.params.user,
				host: IsNull(),
				isSuspended: false,
			});

			if (user == null) {
				reply.code(404);
				return;
			}

			reply.redirect(`/@${user.username}${ user.host == null ? '' : '@' + user.host}`);
		});

		// Note
		fastify.get<{ Params: { note: string; } }>('/notes/:note', async (request, reply) => {
			const note = await this.notesRepository.findOneBy({
				id: request.params.note,
				visibility: In(['public', 'home']),
			});

			if (note) {
				const _note = await this.noteEntityService.pack(note);
				const profile = await this.userProfilesRepository.findOneByOrFail({ userId: note.userId });
				const meta = await this.metaService.fetch();
				reply.header('Cache-Control', 'public, max-age=15');
				return await reply.view('note', {
					note: _note,
					profile,
					avatarUrl: await this.userEntityService.getAvatarUrl(await this.usersRepository.findOneByOrFail({ id: note.userId })),
					// TODO: Let locale changeable by instance setting
					summary: getNoteSummary(_note),
					instanceName: meta.name ?? 'Misskey',
					icon: meta.iconUrl,
					themeColor: meta.themeColor,
				});
			} else {
				return await renderBase(reply);
			}
		});

		// Page
		fastify.get<{ Params: { user: string; page: string; } }>('/@:user/pages/:page', async (request, reply) => {
			const { username, host } = Acct.parse(request.params.user);
			const user = await this.usersRepository.findOneBy({
				usernameLower: username.toLowerCase(),
				host: host ?? IsNull(),
			});

			if (user == null) return;

			const page = await this.pagesRepository.findOneBy({
				name: request.params.page,
				userId: user.id,
			});

			if (page) {
				const _page = await this.pageEntityService.pack(page);
				const profile = await this.userProfilesRepository.findOneByOrFail({ userId: page.userId });
				const meta = await this.metaService.fetch();
				if (['public'].includes(page.visibility)) {
					reply.header('Cache-Control', 'public, max-age=15');
				} else {
					reply.header('Cache-Control', 'private, max-age=0, must-revalidate');
				}
				return await reply.view('page', {
					page: _page,
					profile,
					avatarUrl: await this.userEntityService.getAvatarUrl(await this.usersRepository.findOneByOrFail({ id: page.userId })),
					instanceName: meta.name ?? 'Misskey',
					icon: meta.iconUrl,
					themeColor: meta.themeColor,
				});
			} else {
				return await renderBase(reply);
			}
		});

		// Clip
		// TODO: 非publicなclipのハンドリング
		fastify.get<{ Params: { clip: string; } }>('/clips/:clip', async (request, reply) => {
			const clip = await this.clipsRepository.findOneBy({
				id: request.params.clip,
			});

			if (clip) {
				const _clip = await this.clipEntityService.pack(clip);
				const profile = await this.userProfilesRepository.findOneByOrFail({ userId: clip.userId });
				const meta = await this.metaService.fetch();
				reply.header('Cache-Control', 'public, max-age=15');
				return await reply.view('clip', {
					clip: _clip,
					profile,
					avatarUrl: await this.userEntityService.getAvatarUrl(await this.usersRepository.findOneByOrFail({ id: clip.userId })),
					instanceName: meta.name ?? 'Misskey',
					icon: meta.iconUrl,
					themeColor: meta.themeColor,
				});
			} else {
				return await renderBase(reply);
			}
		});

		// Gallery post
		fastify.get<{ Params: { post: string; } }>('/gallery/:post', async (request, reply) => {
			const post = await this.galleryPostsRepository.findOneBy({ id: request.params.post });

			if (post) {
				const _post = await this.galleryPostEntityService.pack(post);
				const profile = await this.userProfilesRepository.findOneByOrFail({ userId: post.userId });
				const meta = await this.metaService.fetch();
				reply.header('Cache-Control', 'public, max-age=15');
				return await reply.view('gallery-post', {
					post: _post,
					profile,
					avatarUrl: await this.userEntityService.getAvatarUrl(await this.usersRepository.findOneByOrFail({ id: post.userId })),
					instanceName: meta.name ?? 'Misskey',
					icon: meta.iconUrl,
					themeColor: meta.themeColor,
				});
			} else {
				return await renderBase(reply);
			}
		});

		// Channel
		fastify.get<{ Params: { channel: string; } }>('/channels/:channel', async (request, reply) => {
			const channel = await this.channelsRepository.findOneBy({
				id: request.params.channel,
			});

			if (channel) {
				const _channel = await this.channelEntityService.pack(channel);
				const meta = await this.metaService.fetch();
				reply.header('Cache-Control', 'public, max-age=15');
				return await reply.view('channel', {
					channel: _channel,
					instanceName: meta.name ?? 'Misskey',
					icon: meta.iconUrl,
					themeColor: meta.themeColor,
				});
			} else {
				return await renderBase(reply);
			}
		});
		//#endregion

		fastify.get('/_info_card_', async (request, reply) => {
			const meta = await this.metaService.fetch(true);

			reply.removeHeader('X-Frame-Options');

			return await reply.view('info-card', {
				version: this.config.version,
				host: this.config.host,
				meta: meta,
				originalUsersCount: await this.usersRepository.countBy({ host: IsNull() }),
				originalNotesCount: await this.notesRepository.countBy({ userHost: IsNull() }),
			});
		});

		fastify.get('/bios', async (request, reply) => {
			return await reply.view('bios', {
				version: this.config.version,
			});
		});

		fastify.get('/cli', async (request, reply) => {
			return await reply.view('cli', {
				version: this.config.version,
			});
		});

		const override = (source: string, target: string, depth = 0) =>
			[, ...target.split('/').filter(x => x), ...source.split('/').filter(x => x).splice(depth)].join('/');

		fastify.get('/flush', async (request, reply) => {
			return await reply.view('flush');
		});

		// streamingに非WebSocketリクエストが来た場合にbase htmlをキャシュ付きで返すと、Proxy等でそのパスがキャッシュされておかしくなる
		fastify.get('/streaming', async (request, reply) => {
			reply.code(503);
			reply.header('Cache-Control', 'private, max-age=0');
		});

		// Render base html for all requests
		fastify.get('*', async (request, reply) => {
			return await renderBase(reply);
		});

		done();
	}
}<|MERGE_RESOLUTION|>--- conflicted
+++ resolved
@@ -82,15 +82,8 @@
 		this.createServer = this.createServer.bind(this);
 	}
 
-<<<<<<< HEAD
 	private async manifestHandler(reply: FastifyReply) {
-		// TODO
-		//const res = structuredClone(manifest);
-		const res = JSON.parse(JSON.stringify(manifest));
-=======
-	private async manifestHandler(ctx: Koa.Context) {
 		const res = structuredClone(manifest);
->>>>>>> 1751bfea
 
 		const instance = await this.metaService.fetch(true);
 
