import { dirname } from 'node:path';
import { fileURLToPath } from 'node:url';
import { PathOrFileDescriptor, readFileSync } from 'node:fs';
import { Inject, Injectable } from '@nestjs/common';
import ms from 'ms';
import sharp from 'sharp';
import pug from 'pug';
import { In, IsNull } from 'typeorm';
import { FastifyInstance, FastifyPluginOptions, FastifyReply } from 'fastify';
import fastifyStatic from '@fastify/static';
import fastifyView from '@fastify/view';
import type { Config } from '@/config.js';
import { getNoteSummary } from '@/misc/get-note-summary.js';
import { DI } from '@/di-symbols.js';
import * as Acct from '@/misc/acct.js';
import { MetaService } from '@/core/MetaService.js';
import type { DbQueue, DeliverQueue, EndedPollNotificationQueue, InboxQueue, ObjectStorageQueue, SystemQueue, WebhookDeliverQueue } from '@/core/queue/QueueModule.js';
import { UserEntityService } from '@/core/entities/UserEntityService.js';
import { NoteEntityService } from '@/core/entities/NoteEntityService.js';
import { PageEntityService } from '@/core/entities/PageEntityService.js';
import { GalleryPostEntityService } from '@/core/entities/GalleryPostEntityService.js';
import { ClipEntityService } from '@/core/entities/ClipEntityService.js';
import { ChannelEntityService } from '@/core/entities/ChannelEntityService.js';
import type { ChannelsRepository, ClipsRepository, GalleryPostsRepository, NotesRepository, PagesRepository, UserProfilesRepository, UsersRepository } from '@/models/index.js';
import { deepClone } from '@/misc/clone.js';
import manifest from './manifest.json' assert { type: 'json' };
import { FeedService } from './FeedService.js';
import { UrlPreviewService } from './UrlPreviewService.js';

const _filename = fileURLToPath(import.meta.url);
const _dirname = dirname(_filename);

const staticAssets = `${_dirname}/../../../assets/`;
const clientAssets = `${_dirname}/../../../../client/assets/`;
const assets = `${_dirname}/../../../../../built/_client_dist_/`;
const swAssets = `${_dirname}/../../../../../built/_sw_dist_/`;

@Injectable()
export class ClientServerService {
	constructor(
		@Inject(DI.config)
		private config: Config,

		@Inject(DI.usersRepository)
		private usersRepository: UsersRepository,

		@Inject(DI.userProfilesRepository)
		private userProfilesRepository: UserProfilesRepository,

		@Inject(DI.notesRepository)
		private notesRepository: NotesRepository,

		@Inject(DI.galleryPostsRepository)
		private galleryPostsRepository: GalleryPostsRepository,

		@Inject(DI.channelsRepository)
		private channelsRepository: ChannelsRepository,

		@Inject(DI.clipsRepository)
		private clipsRepository: ClipsRepository,

		@Inject(DI.pagesRepository)
		private pagesRepository: PagesRepository,

		private userEntityService: UserEntityService,
		private noteEntityService: NoteEntityService,
		private pageEntityService: PageEntityService,
		private galleryPostEntityService: GalleryPostEntityService,
		private clipEntityService: ClipEntityService,
		private channelEntityService: ChannelEntityService,
		private metaService: MetaService,
		private urlPreviewService: UrlPreviewService,
		private feedService: FeedService,

		@Inject('queue:system') public systemQueue: SystemQueue,
		@Inject('queue:endedPollNotification') public endedPollNotificationQueue: EndedPollNotificationQueue,
		@Inject('queue:deliver') public deliverQueue: DeliverQueue,
		@Inject('queue:inbox') public inboxQueue: InboxQueue,
		@Inject('queue:db') public dbQueue: DbQueue,
		@Inject('queue:objectStorage') public objectStorageQueue: ObjectStorageQueue,
		@Inject('queue:webhookDeliver') public webhookDeliverQueue: WebhookDeliverQueue,
	) {
		this.createServer = this.createServer.bind(this);
	}

<<<<<<< HEAD
	private async manifestHandler(reply: FastifyReply) {
		const res = structuredClone(manifest);
=======
	private async manifestHandler(ctx: Koa.Context) {
		const res = deepClone(manifest);
>>>>>>> 521f97d0

		const instance = await this.metaService.fetch(true);

		res.short_name = instance.name ?? 'Misskey';
		res.name = instance.name ?? 'Misskey';
		if (instance.themeColor) res.theme_color = instance.themeColor;

		reply.header('Cache-Control', 'max-age=300');
		return (res);
	}

	public createServer(fastify: FastifyInstance, options: FastifyPluginOptions, done: (err?: Error) => void) {
		/* TODO
		//#region Bull Dashboard
		const bullBoardPath = '/queue';

		// Authenticate
		app.use(async (request, reply) => {
			if (ctx.path === bullBoardPath || ctx.path.startsWith(bullBoardPath + '/')) {
				const token = ctx.cookies.get('token');
				if (token == null) {
					reply.code(401);
					return;
				}
				const user = await this.usersRepository.findOneBy({ token });
				if (user == null || !(user.isAdmin || user.isModerator)) {
					reply.code(403);
					return;
				}
			}
			await next();
		});

		const serverAdapter = new KoaAdapter();

		createBullBoard({
			queues: [
				this.systemQueue,
				this.endedPollNotificationQueue,
				this.deliverQueue,
				this.inboxQueue,
				this.dbQueue,
				this.objectStorageQueue,
				this.webhookDeliverQueue,
			].map(q => new BullAdapter(q)),
			serverAdapter,
		});

		serverAdapter.setBasePath(bullBoardPath);
		app.use(serverAdapter.registerPlugin());
		//#endregion
		*/

		fastify.register(fastifyView, {
			root: _dirname + '/views',
			engine: {
				pug: pug,
			},
			defaultContext: {
				version: this.config.version,
				getClientEntry: () => process.env.NODE_ENV === 'production' ?
					this.config.clientEntry :
					JSON.parse(readFileSync(`${_dirname}/../../../../../built/_client_dist_/manifest.json`, 'utf-8'))['src/init.ts'],
				config: this.config,
			},
		});

		fastify.addHook('onRequest', (request, reply, done) => {
			// クリックジャッキング防止のためiFrameの中に入れられないようにする
			reply.header('X-Frame-Options', 'DENY');
			done();
		});

		//#region static assets

		fastify.register(fastifyStatic, {
			root: _dirname,
			serve: false,
		});

		fastify.register(fastifyStatic, {
			root: staticAssets,
			prefix: '/static-assets/',
			maxAge: ms('7 days'),
			decorateReply: false,
		});

		fastify.register(fastifyStatic, {
			root: clientAssets,
			prefix: '/client-assets/',
			maxAge: ms('7 days'),
			decorateReply: false,
		});

		fastify.register(fastifyStatic, {
			root: assets,
			prefix: '/assets/',
			maxAge: ms('7 days'),
			decorateReply: false,
		});

		fastify.get('/favicon.ico', async (request, reply) => {
			return reply.sendFile('/favicon.ico', staticAssets);
		});

		fastify.get('/apple-touch-icon.png', async (request, reply) => {
			return reply.sendFile('/apple-touch-icon.png', staticAssets);
		});

		fastify.get<{ Params: { path: string } }>('/twemoji/:path(.*)', async (request, reply) => {
			const path = request.params.path;

			if (!path.match(/^[0-9a-f-]+\.svg$/)) {
				reply.code(404);
				return;
			}

			reply.header('Content-Security-Policy', 'default-src \'none\'; style-src \'unsafe-inline\'');

			return await reply.sendFile(path, `${_dirname}/../../../node_modules/@discordapp/twemoji/dist/svg/`, {
				maxAge: ms('30 days'),
			});
		});

		fastify.get<{ Params: { path: string } }>('/twemoji-badge/:path(.*)', async (request, reply) => {
			const path = request.params.path;

			if (!path.match(/^[0-9a-f-]+\.png$/)) {
				reply.code(404);
				return;
			}

			const mask = await sharp(
				`${_dirname}/../../../node_modules/@discordapp/twemoji/dist/svg/${path.replace('.png', '')}.svg`,
				{ density: 1000 },
			)
				.resize(488, 488)
				.greyscale()
				.normalise()
				.linear(1.75, -(128 * 1.75) + 128) // 1.75x contrast
				.flatten({ background: '#000' })
				.extend({
					top: 12,
					bottom: 12,
					left: 12,
					right: 12,
					background: '#000',
				})
				.toColorspace('b-w')
				.png()
				.toBuffer();

			const buffer = await sharp({
				create: { width: 512, height: 512, channels: 4, background: { r: 0, g: 0, b: 0, alpha: 0 } },
			})
				.pipelineColorspace('b-w')
				.boolean(mask, 'eor')
				.resize(96, 96)
				.png()
				.toBuffer();

			reply.header('Content-Security-Policy', 'default-src \'none\'; style-src \'unsafe-inline\'');
			reply.header('Cache-Control', 'max-age=2592000');
			reply.header('Content-Type', 'image/png');
			return buffer;
		});

		// ServiceWorker
		fastify.get('/sw.js', async (request, reply) => {
			return await reply.sendFile('/sw.js', swAssets, {
				maxAge: ms('10 minutes'),
			});
		});

		// Manifest
		fastify.get('/manifest.json', async (request, reply) => await this.manifestHandler(reply));

		fastify.get('/robots.txt', async (request, reply) => {
			return await reply.sendFile('/robots.txt', staticAssets);
		});

		//#endregion

		const renderBase = async (reply: FastifyReply) => {
			const meta = await this.metaService.fetch();
			reply.header('Cache-Control', 'public, max-age=15');
			return await reply.view('base', {
				img: meta.bannerUrl,
				title: meta.name ?? 'Misskey',
				instanceName: meta.name ?? 'Misskey',
				desc: meta.description,
				icon: meta.iconUrl,
				themeColor: meta.themeColor,
			});
		};

		// URL preview endpoint
		fastify.get<{ Querystring: { url: string; lang: string; } }>('/url', (request, reply) => this.urlPreviewService.handle(request, reply));

		const getFeed = async (acct: string) => {
			const { username, host } = Acct.parse(acct);
			const user = await this.usersRepository.findOneBy({
				usernameLower: username.toLowerCase(),
				host: host ?? IsNull(),
				isSuspended: false,
			});

			return user && await this.feedService.packFeed(user);
		};

		// Atom
		fastify.get<{ Params: { user: string; } }>('/@:user.atom', async (request, reply) => {
			const feed = await getFeed(request.params.user);

			if (feed) {
				reply.header('Content-Type', 'application/atom+xml; charset=utf-8');
				return feed.atom1();
			} else {
				reply.code(404);
			}
		});

		// RSS
		fastify.get<{ Params: { user: string; } }>('/@:user.rss', async (request, reply) => {
			const feed = await getFeed(request.params.user);

			if (feed) {
				reply.header('Content-Type', 'application/rss+xml; charset=utf-8');
				return feed.rss2();
			} else {
				reply.code(404);
			}
		});

		// JSON
		fastify.get<{ Params: { user: string; } }>('/@:user.json', async (request, reply) => {
			const feed = await getFeed(request.params.user);

			if (feed) {
				reply.header('Content-Type', 'application/json; charset=utf-8');
				return feed.json1();
			} else {
				reply.code(404);
			}
		});

		//#region SSR (for crawlers)
		// User
		fastify.get<{ Params: { user: string; sub?: string; } }>('/@:user/:sub?', async (request, reply) => {
			const { username, host } = Acct.parse(request.params.user);
			const user = await this.usersRepository.findOneBy({
				usernameLower: username.toLowerCase(),
				host: host ?? IsNull(),
				isSuspended: false,
			});

			if (user != null) {
				const profile = await this.userProfilesRepository.findOneByOrFail({ userId: user.id });
				const meta = await this.metaService.fetch();
				const me = profile.fields
					? profile.fields
						.filter(filed => filed.value != null && filed.value.match(/^https?:/))
						.map(field => field.value)
					: [];

				reply.header('Cache-Control', 'public, max-age=15');
				return await reply.view('user', {
					user, profile, me,
					avatarUrl: await this.userEntityService.getAvatarUrl(user),
					sub: request.params.sub,
					instanceName: meta.name ?? 'Misskey',
					icon: meta.iconUrl,
					themeColor: meta.themeColor,
				});
			} else {
				// リモートユーザーなので
				// モデレータがAPI経由で参照可能にするために404にはしない
				return await renderBase(reply);
			}
		});

		fastify.get<{ Params: { user: string; } }>('/users/:user', async (request, reply) => {
			const user = await this.usersRepository.findOneBy({
				id: request.params.user,
				host: IsNull(),
				isSuspended: false,
			});

			if (user == null) {
				reply.code(404);
				return;
			}

			reply.redirect(`/@${user.username}${ user.host == null ? '' : '@' + user.host}`);
		});

		// Note
		fastify.get<{ Params: { note: string; } }>('/notes/:note', async (request, reply) => {
			const note = await this.notesRepository.findOneBy({
				id: request.params.note,
				visibility: In(['public', 'home']),
			});

			if (note) {
				const _note = await this.noteEntityService.pack(note);
				const profile = await this.userProfilesRepository.findOneByOrFail({ userId: note.userId });
				const meta = await this.metaService.fetch();
				reply.header('Cache-Control', 'public, max-age=15');
				return await reply.view('note', {
					note: _note,
					profile,
					avatarUrl: await this.userEntityService.getAvatarUrl(await this.usersRepository.findOneByOrFail({ id: note.userId })),
					// TODO: Let locale changeable by instance setting
					summary: getNoteSummary(_note),
					instanceName: meta.name ?? 'Misskey',
					icon: meta.iconUrl,
					themeColor: meta.themeColor,
				});
			} else {
				return await renderBase(reply);
			}
		});

		// Page
		fastify.get<{ Params: { user: string; page: string; } }>('/@:user/pages/:page', async (request, reply) => {
			const { username, host } = Acct.parse(request.params.user);
			const user = await this.usersRepository.findOneBy({
				usernameLower: username.toLowerCase(),
				host: host ?? IsNull(),
			});

			if (user == null) return;

			const page = await this.pagesRepository.findOneBy({
				name: request.params.page,
				userId: user.id,
			});

			if (page) {
				const _page = await this.pageEntityService.pack(page);
				const profile = await this.userProfilesRepository.findOneByOrFail({ userId: page.userId });
				const meta = await this.metaService.fetch();
				if (['public'].includes(page.visibility)) {
					reply.header('Cache-Control', 'public, max-age=15');
				} else {
					reply.header('Cache-Control', 'private, max-age=0, must-revalidate');
				}
				return await reply.view('page', {
					page: _page,
					profile,
					avatarUrl: await this.userEntityService.getAvatarUrl(await this.usersRepository.findOneByOrFail({ id: page.userId })),
					instanceName: meta.name ?? 'Misskey',
					icon: meta.iconUrl,
					themeColor: meta.themeColor,
				});
			} else {
				return await renderBase(reply);
			}
		});

		// Clip
		// TODO: 非publicなclipのハンドリング
		fastify.get<{ Params: { clip: string; } }>('/clips/:clip', async (request, reply) => {
			const clip = await this.clipsRepository.findOneBy({
				id: request.params.clip,
			});

			if (clip) {
				const _clip = await this.clipEntityService.pack(clip);
				const profile = await this.userProfilesRepository.findOneByOrFail({ userId: clip.userId });
				const meta = await this.metaService.fetch();
				reply.header('Cache-Control', 'public, max-age=15');
				return await reply.view('clip', {
					clip: _clip,
					profile,
					avatarUrl: await this.userEntityService.getAvatarUrl(await this.usersRepository.findOneByOrFail({ id: clip.userId })),
					instanceName: meta.name ?? 'Misskey',
					icon: meta.iconUrl,
					themeColor: meta.themeColor,
				});
			} else {
				return await renderBase(reply);
			}
		});

		// Gallery post
		fastify.get<{ Params: { post: string; } }>('/gallery/:post', async (request, reply) => {
			const post = await this.galleryPostsRepository.findOneBy({ id: request.params.post });

			if (post) {
				const _post = await this.galleryPostEntityService.pack(post);
				const profile = await this.userProfilesRepository.findOneByOrFail({ userId: post.userId });
				const meta = await this.metaService.fetch();
				reply.header('Cache-Control', 'public, max-age=15');
				return await reply.view('gallery-post', {
					post: _post,
					profile,
					avatarUrl: await this.userEntityService.getAvatarUrl(await this.usersRepository.findOneByOrFail({ id: post.userId })),
					instanceName: meta.name ?? 'Misskey',
					icon: meta.iconUrl,
					themeColor: meta.themeColor,
				});
			} else {
				return await renderBase(reply);
			}
		});

		// Channel
		fastify.get<{ Params: { channel: string; } }>('/channels/:channel', async (request, reply) => {
			const channel = await this.channelsRepository.findOneBy({
				id: request.params.channel,
			});

			if (channel) {
				const _channel = await this.channelEntityService.pack(channel);
				const meta = await this.metaService.fetch();
				reply.header('Cache-Control', 'public, max-age=15');
				return await reply.view('channel', {
					channel: _channel,
					instanceName: meta.name ?? 'Misskey',
					icon: meta.iconUrl,
					themeColor: meta.themeColor,
				});
			} else {
				return await renderBase(reply);
			}
		});
		//#endregion

		fastify.get('/_info_card_', async (request, reply) => {
			const meta = await this.metaService.fetch(true);

			reply.removeHeader('X-Frame-Options');

			return await reply.view('info-card', {
				version: this.config.version,
				host: this.config.host,
				meta: meta,
				originalUsersCount: await this.usersRepository.countBy({ host: IsNull() }),
				originalNotesCount: await this.notesRepository.countBy({ userHost: IsNull() }),
			});
		});

		fastify.get('/bios', async (request, reply) => {
			return await reply.view('bios', {
				version: this.config.version,
			});
		});

		fastify.get('/cli', async (request, reply) => {
			return await reply.view('cli', {
				version: this.config.version,
			});
		});

		const override = (source: string, target: string, depth = 0) =>
			[, ...target.split('/').filter(x => x), ...source.split('/').filter(x => x).splice(depth)].join('/');

		fastify.get('/flush', async (request, reply) => {
			return await reply.view('flush');
		});

		// streamingに非WebSocketリクエストが来た場合にbase htmlをキャシュ付きで返すと、Proxy等でそのパスがキャッシュされておかしくなる
		fastify.get('/streaming', async (request, reply) => {
			reply.code(503);
			reply.header('Cache-Control', 'private, max-age=0');
		});

		// Render base html for all requests
		fastify.get('*', async (request, reply) => {
			return await renderBase(reply);
		});

		done();
	}
}<|MERGE_RESOLUTION|>--- conflicted
+++ resolved
@@ -83,13 +83,8 @@
 		this.createServer = this.createServer.bind(this);
 	}
 
-<<<<<<< HEAD
 	private async manifestHandler(reply: FastifyReply) {
-		const res = structuredClone(manifest);
-=======
-	private async manifestHandler(ctx: Koa.Context) {
 		const res = deepClone(manifest);
->>>>>>> 521f97d0
 
 		const instance = await this.metaService.fetch(true);
 
