--- conflicted
+++ resolved
@@ -1,10 +1,5 @@
-<<<<<<< HEAD
+import summaly from 'summaly';
 import { Inject, Injectable } from '@/di-decorators.js';
-import summaly from 'summaly';
-=======
-import { Inject, Injectable } from '@nestjs/common';
-import { summaly } from 'summaly';
->>>>>>> ef7ad05c
 import { DI } from '@/di-symbols.js';
 import type { UsersRepository } from '@/models/index.js';
 import type { Config } from '@/config.js';
