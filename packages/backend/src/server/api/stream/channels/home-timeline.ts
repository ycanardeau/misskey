--- conflicted
+++ resolved
@@ -1,9 +1,4 @@
-<<<<<<< HEAD
 import { Inject, Injectable } from '@/di-decorators.js';
-import type { NotesRepository } from '@/models/index.js';
-=======
-import { Injectable } from '@nestjs/common';
->>>>>>> 0f546b47
 import { checkWordMute } from '@/misc/check-word-mute.js';
 import { isUserRelated } from '@/misc/is-user-related.js';
 import { isInstanceMuted } from '@/misc/is-instance-muted.js';
