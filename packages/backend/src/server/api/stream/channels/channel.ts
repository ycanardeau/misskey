--- conflicted
+++ resolved
@@ -1,8 +1,4 @@
-<<<<<<< HEAD
 import { Inject, Injectable } from '@/di-decorators.js';
-=======
-import { Injectable } from '@nestjs/common';
->>>>>>> 0f546b47
 import { isUserRelated } from '@/misc/is-user-related.js';
 import type { Packed } from '@/misc/schema.js';
 import { NoteEntityService } from '@/core/entities/NoteEntityService.js';
