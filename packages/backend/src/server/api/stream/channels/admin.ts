--- conflicted
+++ resolved
@@ -1,8 +1,4 @@
-<<<<<<< HEAD
-import { Inject, Injectable } from '@/di-decorators.js';
-=======
-import { Injectable } from '@nestjs/common';
->>>>>>> 0f546b47
+import { Injectable } from '@/di-decorators.js';
 import { bindThis } from '@/decorators.js';
 import Channel from '../channel.js';
 
