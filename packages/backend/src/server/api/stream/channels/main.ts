<<<<<<< HEAD
import { Inject, Injectable } from '@/di-decorators.js';
import type { NotesRepository } from '@/models/index.js';
=======
import { Injectable } from '@nestjs/common';
>>>>>>> 0f546b47
import { isInstanceMuted, isUserFromMutedInstance } from '@/misc/is-instance-muted.js';
import { NoteEntityService } from '@/core/entities/NoteEntityService.js';
import { bindThis } from '@/decorators.js';
import { DI } from '@/di-symbols.js';
import Channel from '../channel.js';

class MainChannel extends Channel {
	public readonly chName = 'main';
	public static shouldShare = true;
	public static requireCredential = true;

	constructor(
		private noteEntityService: NoteEntityService,

		id: string,
		connection: Channel['connection'],
	) {
		super(id, connection);
	}

	@bindThis
	public async init(params: any) {
		// Subscribe main stream channel
		this.subscriber.on(`mainStream:${this.user!.id}`, async data => {
			switch (data.type) {
				case 'notification': {
					// Ignore notifications from instances the user has muted
					if (isUserFromMutedInstance(data.body, new Set<string>(this.userProfile?.mutedInstances ?? []))) return;
					if (data.body.userId && this.muting.has(data.body.userId)) return;

					if (data.body.note && data.body.note.isHidden) {
						const note = await this.noteEntityService.pack(data.body.note.id, this.user, {
							detail: true,
						});
						this.connection.cacheNote(note);
						data.body.note = note;
					}
					break;
				}
				case 'mention': {
					if (isInstanceMuted(data.body, new Set<string>(this.userProfile?.mutedInstances ?? []))) return;

					if (this.muting.has(data.body.userId)) return;
					if (data.body.isHidden) {
						const note = await this.noteEntityService.pack(data.body.id, this.user, {
							detail: true,
						});
						this.connection.cacheNote(note);
						data.body = note;
					}
					break;
				}
			}

			this.send(data.type, data.body);
		});
	}
}

@Injectable()
export class MainChannelService {
	public readonly shouldShare = MainChannel.shouldShare;
	public readonly requireCredential = MainChannel.requireCredential;

	constructor(
		@Inject(DI.NoteEntityService)
		private noteEntityService: NoteEntityService,
	) {
	}

	@bindThis
	public create(id: string, connection: Channel['connection']): MainChannel {
		return new MainChannel(
			this.noteEntityService,
			id,
			connection,
		);
	}
}<|MERGE_RESOLUTION|>--- conflicted
+++ resolved
@@ -1,9 +1,4 @@
-<<<<<<< HEAD
 import { Inject, Injectable } from '@/di-decorators.js';
-import type { NotesRepository } from '@/models/index.js';
-=======
-import { Injectable } from '@nestjs/common';
->>>>>>> 0f546b47
 import { isInstanceMuted, isUserFromMutedInstance } from '@/misc/is-instance-muted.js';
 import { NoteEntityService } from '@/core/entities/NoteEntityService.js';
 import { bindThis } from '@/decorators.js';
