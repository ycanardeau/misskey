<<<<<<< HEAD
import { DeepPartial } from 'typeorm';
import { Inject, Injectable } from '@/di-decorators.js';
=======
import { Inject, Injectable } from '@nestjs/common';
>>>>>>> 0f546b47
import type { NoteReactionsRepository } from '@/models/index.js';
import type { NoteReaction } from '@/models/entities/NoteReaction.js';
import { Endpoint } from '@/server/api/endpoint-base.js';
import { NoteReactionEntityService } from '@/core/entities/NoteReactionEntityService.js';
import { DI } from '@/di-symbols.js';
import type { FindOptionsWhere } from 'typeorm';

export const meta = {
	tags: ['notes', 'reactions'],

	requireCredential: false,

	allowGet: true,
	cacheSec: 60,

	res: {
		type: 'array',
		optional: false, nullable: false,
		items: {
			type: 'object',
			optional: false, nullable: false,
			ref: 'NoteReaction',
		},
	},

	errors: {
		noSuchNote: {
			message: 'No such note.',
			code: 'NO_SUCH_NOTE',
			id: '263fff3d-d0e1-4af4-bea7-8408059b451a',
		},
	},
} as const;

export const paramDef = {
	type: 'object',
	properties: {
		noteId: { type: 'string', format: 'misskey:id' },
		type: { type: 'string', nullable: true },
		limit: { type: 'integer', minimum: 1, maximum: 100, default: 10 },
		offset: { type: 'integer', default: 0 },
		sinceId: { type: 'string', format: 'misskey:id' },
		untilId: { type: 'string', format: 'misskey:id' },
	},
	required: ['noteId'],
} as const;

// eslint-disable-next-line import/no-default-export
@Injectable()
export default class extends Endpoint<typeof meta, typeof paramDef> {
	constructor(
		@Inject(DI.noteReactionsRepository)
		private noteReactionsRepository: NoteReactionsRepository,

		@Inject(DI.NoteReactionEntityService)
		private noteReactionEntityService: NoteReactionEntityService,
	) {
		super(meta, paramDef, async (ps, me) => {
			const query = {
				noteId: ps.noteId,
			} as FindOptionsWhere<NoteReaction>;

			if (ps.type) {
				// ローカルリアクションはホスト名が . とされているが
				// DB 上ではそうではないので、必要に応じて変換
				const suffix = '@.:';
				const type = ps.type.endsWith(suffix) ? ps.type.slice(0, ps.type.length - suffix.length) + ':' : ps.type;
				query.reaction = type;
			}

			const reactions = await this.noteReactionsRepository.find({
				where: query,
				take: ps.limit,
				skip: ps.offset,
				order: {
					id: -1,
				},
				relations: ['user', 'user.avatar', 'user.banner', 'note'],
			});

			return await Promise.all(reactions.map(reaction => this.noteReactionEntityService.pack(reaction, me)));
		});
	}
}<|MERGE_RESOLUTION|>--- conflicted
+++ resolved
@@ -1,9 +1,4 @@
-<<<<<<< HEAD
-import { DeepPartial } from 'typeorm';
 import { Inject, Injectable } from '@/di-decorators.js';
-=======
-import { Inject, Injectable } from '@nestjs/common';
->>>>>>> 0f546b47
 import type { NoteReactionsRepository } from '@/models/index.js';
 import type { NoteReaction } from '@/models/entities/NoteReaction.js';
 import { Endpoint } from '@/server/api/endpoint-base.js';
