--- conflicted
+++ resolved
@@ -1,11 +1,6 @@
 import { Brackets } from 'typeorm';
-<<<<<<< HEAD
 import { Inject, Injectable } from '@/di-decorators.js';
-import type { NotesRepository, UsersRepository } from '@/models/index.js';
-=======
-import { Inject, Injectable } from '@nestjs/common';
 import type { NotesRepository } from '@/models/index.js';
->>>>>>> 0f546b47
 import { Endpoint } from '@/server/api/endpoint-base.js';
 import { QueryService } from '@/core/QueryService.js';
 import { NoteEntityService } from '@/core/entities/NoteEntityService.js';
