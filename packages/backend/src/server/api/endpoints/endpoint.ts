--- conflicted
+++ resolved
@@ -1,9 +1,5 @@
-<<<<<<< HEAD
 import { endpoints } from '@/boot/EndpointsModule.js';
-import { Inject, Injectable } from '@/di-decorators.js';
-=======
-import { Injectable } from '@nestjs/common';
->>>>>>> 0f546b47
+import { Injectable } from '@/di-decorators.js';
 import { Endpoint } from '@/server/api/endpoint-base.js';
 
 export const meta = {
