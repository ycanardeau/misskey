import { IsNull, LessThanOrEqual, MoreThan } from 'typeorm';
<<<<<<< HEAD
import { Inject, Injectable } from '@/di-decorators.js';
import type { AdsRepository, EmojisRepository, UsersRepository } from '@/models/index.js';
import { MAX_NOTE_TEXT_LENGTH, DB_MAX_NOTE_TEXT_LENGTH } from '@/const.js';
=======
import { Inject, Injectable } from '@nestjs/common';
import type { AdsRepository, UsersRepository } from '@/models/index.js';
import { MAX_NOTE_TEXT_LENGTH } from '@/const.js';
>>>>>>> 0f546b47
import { Endpoint } from '@/server/api/endpoint-base.js';
import { UserEntityService } from '@/core/entities/UserEntityService.js';
import { MetaService } from '@/core/MetaService.js';
import type { Config } from '@/config.js';
import { DI } from '@/di-symbols.js';
import { DEFAULT_POLICIES } from '@/core/RoleService.js';

export const meta = {
	tags: ['meta'],

	requireCredential: false,

	res: {
		type: 'object',
		optional: false, nullable: false,
		properties: {
			maintainerName: {
				type: 'string',
				optional: false, nullable: true,
			},
			maintainerEmail: {
				type: 'string',
				optional: false, nullable: true,
			},
			version: {
				type: 'string',
				optional: false, nullable: false,
			},
			name: {
				type: 'string',
				optional: false, nullable: false,
			},
			uri: {
				type: 'string',
				optional: false, nullable: false,
				format: 'url',
				example: 'https://misskey.example.com',
			},
			description: {
				type: 'string',
				optional: false, nullable: true,
			},
			langs: {
				type: 'array',
				optional: false, nullable: false,
				items: {
					type: 'string',
					optional: false, nullable: false,
				},
			},
			tosUrl: {
				type: 'string',
				optional: false, nullable: true,
			},
			repositoryUrl: {
				type: 'string',
				optional: false, nullable: false,
				default: 'https://github.com/misskey-dev/misskey',
			},
			feedbackUrl: {
				type: 'string',
				optional: false, nullable: false,
				default: 'https://github.com/misskey-dev/misskey/issues/new',
			},
			defaultDarkTheme: {
				type: 'string',
				optional: false, nullable: true,
			},
			defaultLightTheme: {
				type: 'string',
				optional: false, nullable: true,
			},
			disableRegistration: {
				type: 'boolean',
				optional: false, nullable: false,
			},
			cacheRemoteFiles: {
				type: 'boolean',
				optional: false, nullable: false,
			},
			emailRequiredForSignup: {
				type: 'boolean',
				optional: false, nullable: false,
			},
			enableHcaptcha: {
				type: 'boolean',
				optional: false, nullable: false,
			},
			hcaptchaSiteKey: {
				type: 'string',
				optional: false, nullable: true,
			},
			enableRecaptcha: {
				type: 'boolean',
				optional: false, nullable: false,
			},
			recaptchaSiteKey: {
				type: 'string',
				optional: false, nullable: true,
			},
			enableTurnstile: {
				type: 'boolean',
				optional: false, nullable: false,
			},
			turnstileSiteKey: {
				type: 'string',
				optional: false, nullable: true,
			},
			swPublickey: {
				type: 'string',
				optional: false, nullable: true,
			},
			mascotImageUrl: {
				type: 'string',
				optional: false, nullable: false,
				default: '/assets/ai.png',
			},
			bannerUrl: {
				type: 'string',
				optional: false, nullable: false,
			},
			errorImageUrl: {
				type: 'string',
				optional: false, nullable: false,
				default: 'https://xn--931a.moe/aiart/yubitun.png',
			},
			iconUrl: {
				type: 'string',
				optional: false, nullable: true,
			},
			maxNoteTextLength: {
				type: 'number',
				optional: false, nullable: false,
			},
			ads: {
				type: 'array',
				optional: false, nullable: false,
				items: {
					type: 'object',
					optional: false, nullable: false,
					properties: {
						place: {
							type: 'string',
							optional: false, nullable: false,
						},
						url: {
							type: 'string',
							optional: false, nullable: false,
							format: 'url',
						},
						imageUrl: {
							type: 'string',
							optional: false, nullable: false,
							format: 'url',
						},
					},
				},
			},
			requireSetup: {
				type: 'boolean',
				optional: false, nullable: false,
				example: false,
			},
			enableEmail: {
				type: 'boolean',
				optional: false, nullable: false,
			},
			enableServiceWorker: {
				type: 'boolean',
				optional: false, nullable: false,
			},
			translatorAvailable: {
				type: 'boolean',
				optional: false, nullable: false,
			},
			proxyAccountName: {
				type: 'string',
				optional: false, nullable: true,
			},
			mediaProxy: {
				type: 'string',
				optional: false, nullable: false,
			},
			features: {
				type: 'object',
				optional: true, nullable: false,
				properties: {
					registration: {
						type: 'boolean',
						optional: false, nullable: false,
					},
					localTimeLine: {
						type: 'boolean',
						optional: false, nullable: false,
					},
					globalTimeLine: {
						type: 'boolean',
						optional: false, nullable: false,
					},
					elasticsearch: {
						type: 'boolean',
						optional: false, nullable: false,
					},
					hcaptcha: {
						type: 'boolean',
						optional: false, nullable: false,
					},
					recaptcha: {
						type: 'boolean',
						optional: false, nullable: false,
					},
					objectStorage: {
						type: 'boolean',
						optional: false, nullable: false,
					},
					serviceWorker: {
						type: 'boolean',
						optional: false, nullable: false,
					},
					miauth: {
						type: 'boolean',
						optional: true, nullable: false,
						default: true,
					},
				},
			},
		},
	},
} as const;

export const paramDef = {
	type: 'object',
	properties: {
		detail: { type: 'boolean', default: true },
	},
	required: [],
} as const;

// eslint-disable-next-line import/no-default-export
@Injectable()
export default class extends Endpoint<typeof meta, typeof paramDef> {
	constructor(
		@Inject(DI.config)
		private config: Config,
	
		@Inject(DI.usersRepository)
		private usersRepository: UsersRepository,

		@Inject(DI.adsRepository)
		private adsRepository: AdsRepository,

		@Inject(DI.UserEntityService)
		private userEntityService: UserEntityService,

		@Inject(DI.MetaService)
		private metaService: MetaService,
	) {
		super(meta, paramDef, async (ps, me) => {
			const instance = await this.metaService.fetch(true);

			const ads = await this.adsRepository.find({
				where: {
					expiresAt: MoreThan(new Date()),
					startsAt: LessThanOrEqual(new Date()),
				},
			});

			const response: any = {
				maintainerName: instance.maintainerName,
				maintainerEmail: instance.maintainerEmail,

				version: this.config.version,

				name: instance.name,
				uri: this.config.url,
				description: instance.description,
				langs: instance.langs,
				tosUrl: instance.ToSUrl,
				repositoryUrl: instance.repositoryUrl,
				feedbackUrl: instance.feedbackUrl,
				disableRegistration: instance.disableRegistration,
				emailRequiredForSignup: instance.emailRequiredForSignup,
				enableHcaptcha: instance.enableHcaptcha,
				hcaptchaSiteKey: instance.hcaptchaSiteKey,
				enableRecaptcha: instance.enableRecaptcha,
				recaptchaSiteKey: instance.recaptchaSiteKey,
				enableTurnstile: instance.enableTurnstile,
				turnstileSiteKey: instance.turnstileSiteKey,
				swPublickey: instance.swPublicKey,
				themeColor: instance.themeColor,
				mascotImageUrl: instance.mascotImageUrl,
				bannerUrl: instance.bannerUrl,
				errorImageUrl: instance.errorImageUrl,
				iconUrl: instance.iconUrl,
				backgroundImageUrl: instance.backgroundImageUrl,
				logoImageUrl: instance.logoImageUrl,
				maxNoteTextLength: MAX_NOTE_TEXT_LENGTH,
				defaultLightTheme: instance.defaultLightTheme,
				defaultDarkTheme: instance.defaultDarkTheme,
				ads: ads.map(ad => ({
					id: ad.id,
					url: ad.url,
					place: ad.place,
					ratio: ad.ratio,
					imageUrl: ad.imageUrl,
				})),
				enableEmail: instance.enableEmail,
				enableServiceWorker: instance.enableServiceWorker,

				translatorAvailable: instance.deeplAuthKey != null,

				policies: { ...DEFAULT_POLICIES, ...instance.policies },

				mediaProxy: this.config.mediaProxy,

				...(ps.detail ? {
					pinnedPages: instance.pinnedPages,
					pinnedClipId: instance.pinnedClipId,
					cacheRemoteFiles: instance.cacheRemoteFiles,
					requireSetup: (await this.usersRepository.countBy({
						host: IsNull(),
					})) === 0,
				} : {}),
			};

			if (ps.detail) {
				const proxyAccount = instance.proxyAccountId ? await this.userEntityService.pack(instance.proxyAccountId).catch(() => null) : null;

				response.proxyAccountName = proxyAccount ? proxyAccount.username : null;
				response.features = {
					registration: !instance.disableRegistration,
					emailRequiredForSignup: instance.emailRequiredForSignup,
					elasticsearch: this.config.elasticsearch ? true : false,
					hcaptcha: instance.enableHcaptcha,
					recaptcha: instance.enableRecaptcha,
					turnstile: instance.enableTurnstile,
					objectStorage: instance.useObjectStorage,
					serviceWorker: instance.enableServiceWorker,
					miauth: true,
				};
			}

			return response;
		});
	}
}<|MERGE_RESOLUTION|>--- conflicted
+++ resolved
@@ -1,13 +1,7 @@
 import { IsNull, LessThanOrEqual, MoreThan } from 'typeorm';
-<<<<<<< HEAD
 import { Inject, Injectable } from '@/di-decorators.js';
-import type { AdsRepository, EmojisRepository, UsersRepository } from '@/models/index.js';
-import { MAX_NOTE_TEXT_LENGTH, DB_MAX_NOTE_TEXT_LENGTH } from '@/const.js';
-=======
-import { Inject, Injectable } from '@nestjs/common';
 import type { AdsRepository, UsersRepository } from '@/models/index.js';
 import { MAX_NOTE_TEXT_LENGTH } from '@/const.js';
->>>>>>> 0f546b47
 import { Endpoint } from '@/server/api/endpoint-base.js';
 import { UserEntityService } from '@/core/entities/UserEntityService.js';
 import { MetaService } from '@/core/MetaService.js';
