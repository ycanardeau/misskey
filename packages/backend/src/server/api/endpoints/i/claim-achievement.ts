<<<<<<< HEAD
import { Inject, Injectable } from '@/di-decorators.js';
=======
import { Injectable } from '@nestjs/common';
>>>>>>> 0f546b47
import { Endpoint } from '@/server/api/endpoint-base.js';
import { AchievementService, ACHIEVEMENT_TYPES } from '@/core/AchievementService.js';

export const meta = {
	requireCredential: true,
} as const;

export const paramDef = {
	type: 'object',
	properties: {
		name: { type: 'string', enum: ACHIEVEMENT_TYPES },
	},
	required: ['name'],
} as const;

// eslint-disable-next-line import/no-default-export
@Injectable()
export default class extends Endpoint<typeof meta, typeof paramDef> {
	constructor(
		@Inject(DI.AchievementService)
		private achievementService: AchievementService,
	) {
		super(meta, paramDef, async (ps, me) => {
			await this.achievementService.create(me.id, ps.name);
		});
	}
}<|MERGE_RESOLUTION|>--- conflicted
+++ resolved
@@ -1,10 +1,7 @@
-<<<<<<< HEAD
 import { Inject, Injectable } from '@/di-decorators.js';
-=======
-import { Injectable } from '@nestjs/common';
->>>>>>> 0f546b47
 import { Endpoint } from '@/server/api/endpoint-base.js';
 import { AchievementService, ACHIEVEMENT_TYPES } from '@/core/AchievementService.js';
+import { DI } from '@/di-symbols.js';
 
 export const meta = {
 	requireCredential: true,
