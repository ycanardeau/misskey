import * as os from 'node:os';
import si from 'systeminformation';
<<<<<<< HEAD
import { Inject, Injectable } from '@/di-decorators.js';
=======
import { Injectable } from '@nestjs/common';
>>>>>>> 0f546b47
import { Endpoint } from '@/server/api/endpoint-base.js';

export const meta = {
	requireCredential: false,

	tags: ['meta'],
} as const;

export const paramDef = {
	type: 'object',
	properties: {},
	required: [],
} as const;

// eslint-disable-next-line import/no-default-export
@Injectable()
export default class extends Endpoint<typeof meta, typeof paramDef> {
	constructor(
	) {
		super(meta, paramDef, async () => {
			const memStats = await si.mem();
			const fsStats = await si.fsSize();

			return {
				machine: os.hostname(),
				cpu: {
					model: os.cpus()[0].model,
					cores: os.cpus().length,
				},
				mem: {
					total: memStats.total,
				},
				fs: {
					total: fsStats[0].size,
					used: fsStats[0].used,
				},
			};
		});
	}
}<|MERGE_RESOLUTION|>--- conflicted
+++ resolved
@@ -1,10 +1,6 @@
 import * as os from 'node:os';
 import si from 'systeminformation';
-<<<<<<< HEAD
-import { Inject, Injectable } from '@/di-decorators.js';
-=======
-import { Injectable } from '@nestjs/common';
->>>>>>> 0f546b47
+import { Injectable } from '@/di-decorators.js';
 import { Endpoint } from '@/server/api/endpoint-base.js';
 
 export const meta = {
