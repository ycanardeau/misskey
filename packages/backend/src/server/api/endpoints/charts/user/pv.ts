--- conflicted
+++ resolved
@@ -2,12 +2,8 @@
 import { getJsonSchema } from '@/core/chart/core.js';
 import { Endpoint } from '@/server/api/endpoint-base.js';
 import PerUserPvChart from '@/core/chart/charts/per-user-pv.js';
-<<<<<<< HEAD
-import { schema } from '@/core/chart/charts/entities/per-user-notes.js';
+import { schema } from '@/core/chart/charts/entities/per-user-pv.js';
 import { DI } from '@/di-symbols.js';
-=======
-import { schema } from '@/core/chart/charts/entities/per-user-pv.js';
->>>>>>> 998c2b69
 
 export const meta = {
 	tags: ['charts', 'users'],
