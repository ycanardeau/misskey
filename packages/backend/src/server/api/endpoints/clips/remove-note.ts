<<<<<<< HEAD
import { Inject, Injectable } from '@/di-decorators.js';
import { Endpoint } from '@/server/api/endpoint-base.js';
import type { ClipNotesRepository, ClipsRepository } from '@/models/index.js';
import { DI } from '@/di-symbols.js';
import { ApiError } from '../../error.js';
import { GetterService } from '@/server/api/GetterService.js';

export const meta = {
	tags: ['account', 'notes', 'clips'],

	requireCredential: true,

	kind: 'write:account',

	errors: {
		noSuchClip: {
			message: 'No such clip.',
			code: 'NO_SUCH_CLIP',
			id: 'b80525c6-97f7-49d7-a42d-ebccd49cfd52',
		},

		noSuchNote: {
			message: 'No such note.',
			code: 'NO_SUCH_NOTE',
			id: 'aff017de-190e-434b-893e-33a9ff5049d8',
		},
	},
} as const;

export const paramDef = {
	type: 'object',
	properties: {
		clipId: { type: 'string', format: 'misskey:id' },
		noteId: { type: 'string', format: 'misskey:id' },
	},
	required: ['clipId', 'noteId'],
} as const;

// eslint-disable-next-line import/no-default-export
@Injectable()
export default class extends Endpoint<typeof meta, typeof paramDef> {
	constructor(
		@Inject(DI.clipsRepository)
		private clipsRepository: ClipsRepository,

		@Inject(DI.clipNotesRepository)
		private clipNotesRepository: ClipNotesRepository,

		@Inject(DI.GetterService)
		private getterService: GetterService,
	) {
		super(meta, paramDef, async (ps, me) => {
			const clip = await this.clipsRepository.findOneBy({
				id: ps.clipId,
				userId: me.id,
			});

			if (clip == null) {
				throw new ApiError(meta.errors.noSuchClip);
			}

			const note = await this.getterService.getNote(ps.noteId).catch(err => {
				if (err.id === '9725d0ce-ba28-4dde-95a7-2cbb2c15de24') throw new ApiError(meta.errors.noSuchNote);
				throw err;
			});

			await this.clipNotesRepository.delete({
				noteId: note.id,
				clipId: clip.id,
			});
		});
	}
}
=======
import { Inject, Injectable } from '@nestjs/common';
import { Endpoint } from '@/server/api/endpoint-base.js';
import type { ClipNotesRepository, ClipsRepository } from '@/models/index.js';
import { DI } from '@/di-symbols.js';
import { ApiError } from '../../error.js';
import { GetterService } from '@/server/api/GetterService.js';

export const meta = {
	tags: ['account', 'notes', 'clips'],

	requireCredential: true,

	kind: 'write:account',

	errors: {
		noSuchClip: {
			message: 'No such clip.',
			code: 'NO_SUCH_CLIP',
			id: 'b80525c6-97f7-49d7-a42d-ebccd49cfd52',
		},

		noSuchNote: {
			message: 'No such note.',
			code: 'NO_SUCH_NOTE',
			id: 'aff017de-190e-434b-893e-33a9ff5049d8',
		},
	},
} as const;

export const paramDef = {
	type: 'object',
	properties: {
		clipId: { type: 'string', format: 'misskey:id' },
		noteId: { type: 'string', format: 'misskey:id' },
	},
	required: ['clipId', 'noteId'],
} as const;

// eslint-disable-next-line import/no-default-export
@Injectable()
export default class extends Endpoint<typeof meta, typeof paramDef> {
	constructor(
		@Inject(DI.clipsRepository)
		private clipsRepository: ClipsRepository,

		@Inject(DI.clipNotesRepository)
		private clipNotesRepository: ClipNotesRepository,

		private getterService: GetterService,
	) {
		super(meta, paramDef, async (ps, me) => {
			const clip = await this.clipsRepository.findOneBy({
				id: ps.clipId,
				userId: me.id,
			});

			if (clip == null) {
				throw new ApiError(meta.errors.noSuchClip);
			}

			const note = await this.getterService.getNote(ps.noteId).catch(err => {
				if (err.id === '9725d0ce-ba28-4dde-95a7-2cbb2c15de24') throw new ApiError(meta.errors.noSuchNote);
				throw err;
			});

			await this.clipNotesRepository.delete({
				noteId: note.id,
				clipId: clip.id,
			});
		});
	}
}
>>>>>>> ef7ad05c
<|MERGE_RESOLUTION|>--- conflicted
+++ resolved
@@ -1,4 +1,3 @@
-<<<<<<< HEAD
 import { Inject, Injectable } from '@/di-decorators.js';
 import { Endpoint } from '@/server/api/endpoint-base.js';
 import type { ClipNotesRepository, ClipsRepository } from '@/models/index.js';
@@ -71,78 +70,4 @@
 			});
 		});
 	}
-}
-=======
-import { Inject, Injectable } from '@nestjs/common';
-import { Endpoint } from '@/server/api/endpoint-base.js';
-import type { ClipNotesRepository, ClipsRepository } from '@/models/index.js';
-import { DI } from '@/di-symbols.js';
-import { ApiError } from '../../error.js';
-import { GetterService } from '@/server/api/GetterService.js';
-
-export const meta = {
-	tags: ['account', 'notes', 'clips'],
-
-	requireCredential: true,
-
-	kind: 'write:account',
-
-	errors: {
-		noSuchClip: {
-			message: 'No such clip.',
-			code: 'NO_SUCH_CLIP',
-			id: 'b80525c6-97f7-49d7-a42d-ebccd49cfd52',
-		},
-
-		noSuchNote: {
-			message: 'No such note.',
-			code: 'NO_SUCH_NOTE',
-			id: 'aff017de-190e-434b-893e-33a9ff5049d8',
-		},
-	},
-} as const;
-
-export const paramDef = {
-	type: 'object',
-	properties: {
-		clipId: { type: 'string', format: 'misskey:id' },
-		noteId: { type: 'string', format: 'misskey:id' },
-	},
-	required: ['clipId', 'noteId'],
-} as const;
-
-// eslint-disable-next-line import/no-default-export
-@Injectable()
-export default class extends Endpoint<typeof meta, typeof paramDef> {
-	constructor(
-		@Inject(DI.clipsRepository)
-		private clipsRepository: ClipsRepository,
-
-		@Inject(DI.clipNotesRepository)
-		private clipNotesRepository: ClipNotesRepository,
-
-		private getterService: GetterService,
-	) {
-		super(meta, paramDef, async (ps, me) => {
-			const clip = await this.clipsRepository.findOneBy({
-				id: ps.clipId,
-				userId: me.id,
-			});
-
-			if (clip == null) {
-				throw new ApiError(meta.errors.noSuchClip);
-			}
-
-			const note = await this.getterService.getNote(ps.noteId).catch(err => {
-				if (err.id === '9725d0ce-ba28-4dde-95a7-2cbb2c15de24') throw new ApiError(meta.errors.noSuchNote);
-				throw err;
-			});
-
-			await this.clipNotesRepository.delete({
-				noteId: note.id,
-				clipId: clip.id,
-			});
-		});
-	}
-}
->>>>>>> ef7ad05c
+}