import ms from 'ms';
<<<<<<< HEAD
import { Inject, Injectable } from '@/di-decorators.js';
import type { DriveFilesRepository, FlashsRepository, PagesRepository } from '@/models/index.js';
=======
import { Inject, Injectable } from '@nestjs/common';
import type { FlashsRepository } from '@/models/index.js';
>>>>>>> 0f546b47
import { IdService } from '@/core/IdService.js';
import { Endpoint } from '@/server/api/endpoint-base.js';
import { DI } from '@/di-symbols.js';
import { FlashEntityService } from '@/core/entities/FlashEntityService.js';

export const meta = {
	tags: ['flash'],

	requireCredential: true,

	kind: 'write:flash',

	limit: {
		duration: ms('1hour'),
		max: 10,
	},

	errors: {
	},
} as const;

export const paramDef = {
	type: 'object',
	properties: {
		title: { type: 'string' },
		summary: { type: 'string' },
		script: { type: 'string' },
		permissions: { type: 'array', items: {
			type: 'string',
		} },
	},
	required: ['title', 'summary', 'script', 'permissions'],
} as const;

// eslint-disable-next-line import/no-default-export
@Injectable()
export default class extends Endpoint<typeof meta, typeof paramDef> {
	constructor(
		@Inject(DI.flashsRepository)
		private flashsRepository: FlashsRepository,

		@Inject(DI.FlashEntityService)
		private flashEntityService: FlashEntityService,

		@Inject(DI.IdService)
		private idService: IdService,
	) {
		super(meta, paramDef, async (ps, me) => {
			const flash = await this.flashsRepository.insert({
				id: this.idService.genId(),
				userId: me.id,
				createdAt: new Date(),
				updatedAt: new Date(),
				title: ps.title,
				summary: ps.summary,
				script: ps.script,
				permissions: ps.permissions,
			}).then(x => this.flashsRepository.findOneByOrFail(x.identifiers[0]));

			return await this.flashEntityService.pack(flash);
		});
	}
}<|MERGE_RESOLUTION|>--- conflicted
+++ resolved
@@ -1,11 +1,6 @@
 import ms from 'ms';
-<<<<<<< HEAD
 import { Inject, Injectable } from '@/di-decorators.js';
-import type { DriveFilesRepository, FlashsRepository, PagesRepository } from '@/models/index.js';
-=======
-import { Inject, Injectable } from '@nestjs/common';
 import type { FlashsRepository } from '@/models/index.js';
->>>>>>> 0f546b47
 import { IdService } from '@/core/IdService.js';
 import { Endpoint } from '@/server/api/endpoint-base.js';
 import { DI } from '@/di-symbols.js';
