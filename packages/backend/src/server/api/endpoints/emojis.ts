--- conflicted
+++ resolved
@@ -1,10 +1,5 @@
-<<<<<<< HEAD
-import { IsNull, MoreThan } from 'typeorm';
+import { IsNull } from 'typeorm';
 import { Inject, Injectable } from '@/di-decorators.js';
-=======
-import { IsNull } from 'typeorm';
-import { Inject, Injectable } from '@nestjs/common';
->>>>>>> 0f546b47
 import type { EmojisRepository } from '@/models/index.js';
 import { Endpoint } from '@/server/api/endpoint-base.js';
 import { EmojiEntityService } from '@/core/entities/EmojiEntityService.js';
