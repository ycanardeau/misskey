--- conflicted
+++ resolved
@@ -1,25 +1,17 @@
 import cors from '@fastify/cors';
 import multipart from '@fastify/multipart';
 import fastifyCookie from '@fastify/cookie';
-<<<<<<< HEAD
 import { getRequiredService } from 'yohira';
 import { Inject, Injectable } from '@/di-decorators.js';
-=======
-import { ModuleRef } from '@nestjs/core';
->>>>>>> 0f546b47
 import type { Config } from '@/config.js';
 import type { UsersRepository, InstancesRepository, AccessTokensRepository } from '@/models/index.js';
 import { DI } from '@/di-symbols.js';
 import { UserEntityService } from '@/core/entities/UserEntityService.js';
 import { bindThis } from '@/decorators.js';
-<<<<<<< HEAD
 import { Endpoint } from '@/server/api/endpoint-base.js';
 import { Schema } from '@/misc/schema.js';
 import { endpoints } from '@/boot/EndpointsModule.js';
-import { IEndpoint, IEndpointMeta } from './endpoints.js';
-=======
-import endpoints from './endpoints.js';
->>>>>>> 0f546b47
+import { IEndpointMeta } from './endpoints.js';
 import { ApiCallService } from './ApiCallService.js';
 import { SignupApiService } from './SignupApiService.js';
 import { SigninApiService } from './SigninApiService.js';
