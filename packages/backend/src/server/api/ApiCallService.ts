--- conflicted
+++ resolved
@@ -1,13 +1,9 @@
 import { pipeline } from 'node:stream';
 import * as fs from 'node:fs';
 import { promisify } from 'node:util';
-<<<<<<< HEAD
 import { IDisposable } from 'yohira';
 import { Inject, Injectable } from '@/di-decorators.js';
-=======
-import { Inject, Injectable } from '@nestjs/common';
 import { v4 as uuid } from 'uuid';
->>>>>>> cc149e2f
 import { DI } from '@/di-symbols.js';
 import { getIpHash } from '@/misc/get-ip-hash.js';
 import type { LocalUser, User } from '@/models/entities/User.js';
