<<<<<<< HEAD
import { Inject, Injectable } from '@/di-decorators.js';
=======
import { IncomingMessage } from 'node:http';
import { Inject, Injectable } from '@nestjs/common';
>>>>>>> 998c2b69
import fastifyAccepts from '@fastify/accepts';
import httpSignature from '@peertube/http-signature';
import { Brackets, In, IsNull, LessThan, Not } from 'typeorm';
import accepts from 'accepts';
import vary from 'vary';
import { DI } from '@/di-symbols.js';
import type { FollowingsRepository, NotesRepository, EmojisRepository, NoteReactionsRepository, UserProfilesRepository, UserNotePiningsRepository, UsersRepository } from '@/models/index.js';
import * as url from '@/misc/prelude/url.js';
import type { Config } from '@/config.js';
import { ApRendererService } from '@/core/activitypub/ApRendererService.js';
import { QueueService } from '@/core/QueueService.js';
import type { ILocalUser, User } from '@/models/entities/User.js';
import { UserKeypairStoreService } from '@/core/UserKeypairStoreService.js';
import type { Following } from '@/models/entities/Following.js';
import { countIf } from '@/misc/prelude/array.js';
import type { Note } from '@/models/entities/Note.js';
import { QueryService } from '@/core/QueryService.js';
import { UtilityService } from '@/core/UtilityService.js';
import { UserEntityService } from '@/core/entities/UserEntityService.js';
import { bindThis } from '@/decorators.js';
import { IActivity } from '@/core/activitypub/type.js';
import type { FastifyInstance, FastifyRequest, FastifyReply, FastifyPluginOptions } from 'fastify';
import type { FindOptionsWhere } from 'typeorm';

const ACTIVITY_JSON = 'application/activity+json; charset=utf-8';
const LD_JSON = 'application/ld+json; profile="https://www.w3.org/ns/activitystreams"; charset=utf-8';

@Injectable()
export class ActivityPubServerService {
	constructor(
		@Inject(DI.config)
		private config: Config,

		@Inject(DI.usersRepository)
		private usersRepository: UsersRepository,

		@Inject(DI.userProfilesRepository)
		private userProfilesRepository: UserProfilesRepository,

		@Inject(DI.notesRepository)
		private notesRepository: NotesRepository,

		@Inject(DI.noteReactionsRepository)
		private noteReactionsRepository: NoteReactionsRepository,

		@Inject(DI.emojisRepository)
		private emojisRepository: EmojisRepository,

		@Inject(DI.userNotePiningsRepository)
		private userNotePiningsRepository: UserNotePiningsRepository,

		@Inject(DI.followingsRepository)
		private followingsRepository: FollowingsRepository,

		@Inject(DI.UtilityService)
		private utilityService: UtilityService,

		@Inject(DI.UserEntityService)
		private userEntityService: UserEntityService,

		@Inject(DI.ApRendererService)
		private apRendererService: ApRendererService,

		@Inject(DI.QueueService)
		private queueService: QueueService,

		@Inject(DI.UserKeypairStoreService)
		private userKeypairStoreService: UserKeypairStoreService,

		@Inject(DI.QueryService)
		private queryService: QueryService,
	) {
		//this.createServer = this.createServer.bind(this);
	}

	@bindThis
	private setResponseType(request: FastifyRequest, reply: FastifyReply): void {
		const accept = request.accepts().type([ACTIVITY_JSON, LD_JSON]);
		if (accept === LD_JSON) {
			reply.type(LD_JSON);
		} else {
			reply.type(ACTIVITY_JSON);
		}
	}

	/**
	 * Pack Create<Note> or Announce Activity
	 * @param note Note
	 */
	@bindThis
	private async packActivity(note: Note): Promise<any> {
		if (note.renoteId && note.text == null && !note.hasPoll && (note.fileIds == null || note.fileIds.length === 0)) {
			const renote = await this.notesRepository.findOneByOrFail({ id: note.renoteId });
			return this.apRendererService.renderAnnounce(renote.uri ? renote.uri : `${this.config.url}/notes/${renote.id}`, note);
		}

		return this.apRendererService.renderCreate(await this.apRendererService.renderNote(note, false), note);
	}

	@bindThis
	private inbox(request: FastifyRequest, reply: FastifyReply) {
		let signature;

		try {
			signature = httpSignature.parseRequest(request.raw, { 'headers': [] });
		} catch (e) {
			reply.code(401);
			return;
		}

		// TODO: request.bodyのバリデーション？
		this.queueService.inbox(request.body as IActivity, signature);

		reply.code(202);
	}

	@bindThis
	private async followers(
		request: FastifyRequest<{ Params: { user: string; }; Querystring: { cursor?: string; page?: string; }; }>,
		reply: FastifyReply,
	) {
		const userId = request.params.user;

		const cursor = request.query.cursor;
		if (cursor != null && typeof cursor !== 'string') {
			reply.code(400);
			return;
		}

		const page = request.query.page === 'true';

		const user = await this.usersRepository.findOneBy({
			id: userId,
			host: IsNull(),
		});

		if (user == null) {
			reply.code(404);
			return;
		}

		//#region Check ff visibility
		const profile = await this.userProfilesRepository.findOneByOrFail({ userId: user.id });

		if (profile.ffVisibility === 'private') {
			reply.code(403);
			reply.header('Cache-Control', 'public, max-age=30');
			return;
		} else if (profile.ffVisibility === 'followers') {
			reply.code(403);
			reply.header('Cache-Control', 'public, max-age=30');
			return;
		}
		//#endregion

		const limit = 10;
		const partOf = `${this.config.url}/users/${userId}/followers`;

		if (page) {
			const query = {
				followeeId: user.id,
			} as FindOptionsWhere<Following>;

			// カーソルが指定されている場合
			if (cursor) {
				query.id = LessThan(cursor);
			}

			// Get followers
			const followings = await this.followingsRepository.find({
				where: query,
				take: limit + 1,
				order: { id: -1 },
			});

			// 「次のページ」があるかどうか
			const inStock = followings.length === limit + 1;
			if (inStock) followings.pop();

			const renderedFollowers = await Promise.all(followings.map(following => this.apRendererService.renderFollowUser(following.followerId)));
			const rendered = this.apRendererService.renderOrderedCollectionPage(
				`${partOf}?${url.query({
					page: 'true',
					cursor,
				})}`,
				user.followersCount, renderedFollowers, partOf,
				undefined,
				inStock ? `${partOf}?${url.query({
					page: 'true',
					cursor: followings[followings.length - 1].id,
				})}` : undefined,
			);

			this.setResponseType(request, reply);
			return (this.apRendererService.renderActivity(rendered));
		} else {
			// index page
			const rendered = this.apRendererService.renderOrderedCollection(partOf, user.followersCount, `${partOf}?page=true`);
			reply.header('Cache-Control', 'public, max-age=180');
			this.setResponseType(request, reply);
			return (this.apRendererService.renderActivity(rendered));
		}
	}

	@bindThis
	private async following(
		request: FastifyRequest<{ Params: { user: string; }; Querystring: { cursor?: string; page?: string; }; }>,
		reply: FastifyReply,
	) {
		const userId = request.params.user;

		const cursor = request.query.cursor;
		if (cursor != null && typeof cursor !== 'string') {
			reply.code(400);
			return;
		}
	
		const page = request.query.page === 'true';
	
		const user = await this.usersRepository.findOneBy({
			id: userId,
			host: IsNull(),
		});
	
		if (user == null) {
			reply.code(404);
			return;
		}
	
		//#region Check ff visibility
		const profile = await this.userProfilesRepository.findOneByOrFail({ userId: user.id });
	
		if (profile.ffVisibility === 'private') {
			reply.code(403);
			reply.header('Cache-Control', 'public, max-age=30');
			return;
		} else if (profile.ffVisibility === 'followers') {
			reply.code(403);
			reply.header('Cache-Control', 'public, max-age=30');
			return;
		}
		//#endregion
	
		const limit = 10;
		const partOf = `${this.config.url}/users/${userId}/following`;
	
		if (page) {
			const query = {
				followerId: user.id,
			} as FindOptionsWhere<Following>;
	
			// カーソルが指定されている場合
			if (cursor) {
				query.id = LessThan(cursor);
			}
	
			// Get followings
			const followings = await this.followingsRepository.find({
				where: query,
				take: limit + 1,
				order: { id: -1 },
			});
	
			// 「次のページ」があるかどうか
			const inStock = followings.length === limit + 1;
			if (inStock) followings.pop();
	
			const renderedFollowees = await Promise.all(followings.map(following => this.apRendererService.renderFollowUser(following.followeeId)));
			const rendered = this.apRendererService.renderOrderedCollectionPage(
				`${partOf}?${url.query({
					page: 'true',
					cursor,
				})}`,
				user.followingCount, renderedFollowees, partOf,
				undefined,
				inStock ? `${partOf}?${url.query({
					page: 'true',
					cursor: followings[followings.length - 1].id,
				})}` : undefined,
			);
	
			this.setResponseType(request, reply);
			return (this.apRendererService.renderActivity(rendered));
		} else {
			// index page
			const rendered = this.apRendererService.renderOrderedCollection(partOf, user.followingCount, `${partOf}?page=true`);
			reply.header('Cache-Control', 'public, max-age=180');
			this.setResponseType(request, reply);
			return (this.apRendererService.renderActivity(rendered));
		}
	}

	@bindThis
	private async featured(request: FastifyRequest<{ Params: { user: string; }; }>, reply: FastifyReply) {
		const userId = request.params.user;

		const user = await this.usersRepository.findOneBy({
			id: userId,
			host: IsNull(),
		});

		if (user == null) {
			reply.code(404);
			return;
		}

		const pinings = await this.userNotePiningsRepository.find({
			where: { userId: user.id },
			order: { id: 'DESC' },
		});

		const pinnedNotes = await Promise.all(pinings.map(pining =>
			this.notesRepository.findOneByOrFail({ id: pining.noteId })));

		const renderedNotes = await Promise.all(pinnedNotes.map(note => this.apRendererService.renderNote(note)));

		const rendered = this.apRendererService.renderOrderedCollection(
			`${this.config.url}/users/${userId}/collections/featured`,
			renderedNotes.length, undefined, undefined, renderedNotes,
		);

		reply.header('Cache-Control', 'public, max-age=180');
		this.setResponseType(request, reply);
		return (this.apRendererService.renderActivity(rendered));
	}

	@bindThis
	private async outbox(
		request: FastifyRequest<{
			Params: { user: string; };
			Querystring: { since_id?: string; until_id?: string; page?: string; };
		}>,
		reply: FastifyReply,
	) {
		const userId = request.params.user;

		const sinceId = request.query.since_id;
		if (sinceId != null && typeof sinceId !== 'string') {
			reply.code(400);
			return;
		}
	
		const untilId = request.query.until_id;
		if (untilId != null && typeof untilId !== 'string') {
			reply.code(400);
			return;
		}
	
		const page = request.query.page === 'true';
	
		if (countIf(x => x != null, [sinceId, untilId]) > 1) {
			reply.code(400);
			return;
		}
	
		const user = await this.usersRepository.findOneBy({
			id: userId,
			host: IsNull(),
		});
	
		if (user == null) {
			reply.code(404);
			return;
		}
	
		const limit = 20;
		const partOf = `${this.config.url}/users/${userId}/outbox`;
	
		if (page) {
			const query = this.queryService.makePaginationQuery(this.notesRepository.createQueryBuilder('note'), sinceId, untilId)
				.andWhere('note.userId = :userId', { userId: user.id })
				.andWhere(new Brackets(qb => { qb
					.where('note.visibility = \'public\'')
					.orWhere('note.visibility = \'home\'');
				}))
				.andWhere('note.localOnly = FALSE');
	
			const notes = await query.take(limit).getMany();
	
			if (sinceId) notes.reverse();
	
			const activities = await Promise.all(notes.map(note => this.packActivity(note)));
			const rendered = this.apRendererService.renderOrderedCollectionPage(
				`${partOf}?${url.query({
					page: 'true',
					since_id: sinceId,
					until_id: untilId,
				})}`,
				user.notesCount, activities, partOf,
				notes.length ? `${partOf}?${url.query({
					page: 'true',
					since_id: notes[0].id,
				})}` : undefined,
				notes.length ? `${partOf}?${url.query({
					page: 'true',
					until_id: notes[notes.length - 1].id,
				})}` : undefined,
			);
	
			this.setResponseType(request, reply);
			return (this.apRendererService.renderActivity(rendered));
		} else {
			// index page
			const rendered = this.apRendererService.renderOrderedCollection(partOf, user.notesCount,
				`${partOf}?page=true`,
				`${partOf}?page=true&since_id=000000000000000000000000`,
			);
			reply.header('Cache-Control', 'public, max-age=180');
			this.setResponseType(request, reply);
			return (this.apRendererService.renderActivity(rendered));
		}
	}

	@bindThis
	private async userInfo(request: FastifyRequest, reply: FastifyReply, user: User | null) {
		if (user == null) {
			reply.code(404);
			return;
		}

		reply.header('Cache-Control', 'public, max-age=180');
		this.setResponseType(request, reply);
		return (this.apRendererService.renderActivity(await this.apRendererService.renderPerson(user as ILocalUser)));
	}

	@bindThis
	public createServer(fastify: FastifyInstance, options: FastifyPluginOptions, done: (err?: Error) => void) {
		// addConstraintStrategy の型定義がおかしいため
		(fastify.addConstraintStrategy as any)({
			name: 'apOrHtml',
			storage() {
				const store = {} as any;
				return {
					get(key: string) {
						return store[key] ?? null;
					},
					set(key: string, value: any) {
						store[key] = value;
					},
				};
			},
			deriveConstraint(request: IncomingMessage) {
				const accepted = accepts(request).type(['html', ACTIVITY_JSON, LD_JSON]);
				const isAp = typeof accepted === 'string' && !accepted.match(/html/);
				return isAp ? 'ap' : 'html';
			},
		});

		fastify.register(fastifyAccepts);
		fastify.addContentTypeParser('application/activity+json', { parseAs: 'string' }, fastify.getDefaultJsonParser('ignore', 'ignore'));
		fastify.addContentTypeParser('application/ld+json', { parseAs: 'string' }, fastify.getDefaultJsonParser('ignore', 'ignore'));

		//#region Routing
		// inbox (limit: 64kb)
		fastify.post('/inbox', { bodyLimit: 1024 * 64 }, async (request, reply) => await this.inbox(request, reply));
		fastify.post('/users/:user/inbox', { bodyLimit: 1024 * 64 }, async (request, reply) => await this.inbox(request, reply));

		// note
		fastify.get<{ Params: { note: string; } }>('/notes/:note', { constraints: { apOrHtml: 'ap' } }, async (request, reply) => {
			vary(reply.raw, 'Accept');
	
			const note = await this.notesRepository.findOneBy({
				id: request.params.note,
				visibility: In(['public', 'home']),
				localOnly: false,
			});

			if (note == null) {
				reply.code(404);
				return;
			}

			// リモートだったらリダイレクト
			if (note.userHost != null) {
				if (note.uri == null || this.utilityService.isSelfHost(note.userHost)) {
					reply.code(500);
					return;
				}
				reply.redirect(note.uri);
				return;
			}

			reply.header('Cache-Control', 'public, max-age=180');
			this.setResponseType(request, reply);
			return (this.apRendererService.renderActivity(await this.apRendererService.renderNote(note, false)));
		});

		// note activity
		fastify.get<{ Params: { note: string; } }>('/notes/:note/activity', async (request, reply) => {
			vary(reply.raw, 'Accept');

			const note = await this.notesRepository.findOneBy({
				id: request.params.note,
				userHost: IsNull(),
				visibility: In(['public', 'home']),
				localOnly: false,
			});

			if (note == null) {
				reply.code(404);
				return;
			}

			reply.header('Cache-Control', 'public, max-age=180');
			this.setResponseType(request, reply);
			return (this.apRendererService.renderActivity(await this.packActivity(note)));
		});

		// outbox
		fastify.get<{
			Params: { user: string; };
			Querystring: { since_id?: string; until_id?: string; page?: string; };
		}>('/users/:user/outbox', async (request, reply) => await this.outbox(request, reply));

		// followers
		fastify.get<{
			Params: { user: string; };
			Querystring: { cursor?: string; page?: string; };
		}>('/users/:user/followers', async (request, reply) => await this.followers(request, reply));

		// following
		fastify.get<{
			Params: { user: string; };
			Querystring: { cursor?: string; page?: string; };
		}>('/users/:user/following', async (request, reply) => await this.following(request, reply));

		// featured
		fastify.get<{ Params: { user: string; }; }>('/users/:user/collections/featured', async (request, reply) => await this.featured(request, reply));

		// publickey
		fastify.get<{ Params: { user: string; } }>('/users/:user/publickey', async (request, reply) => {
			const userId = request.params.user;

			const user = await this.usersRepository.findOneBy({
				id: userId,
				host: IsNull(),
			});

			if (user == null) {
				reply.code(404);
				return;
			}

			const keypair = await this.userKeypairStoreService.getUserKeypair(user.id);

			if (this.userEntityService.isLocalUser(user)) {
				reply.header('Cache-Control', 'public, max-age=180');
				this.setResponseType(request, reply);
				return (this.apRendererService.renderActivity(this.apRendererService.renderKey(user, keypair)));
			} else {
				reply.code(400);
				return;
			}
		});

		fastify.get<{ Params: { user: string; } }>('/users/:user', { constraints: { apOrHtml: 'ap' } }, async (request, reply) => {
			const userId = request.params.user;

			const user = await this.usersRepository.findOneBy({
				id: userId,
				host: IsNull(),
				isSuspended: false,
			});

			return await this.userInfo(request, reply, user);
		});

		fastify.get<{ Params: { user: string; } }>('/@:user', { constraints: { apOrHtml: 'ap' } }, async (request, reply) => {
			const user = await this.usersRepository.findOneBy({
				usernameLower: request.params.user.toLowerCase(),
				host: IsNull(),
				isSuspended: false,
			});

			return await this.userInfo(request, reply, user);
		});
		//#endregion

		// emoji
		fastify.get<{ Params: { emoji: string; } }>('/emojis/:emoji', async (request, reply) => {
			const emoji = await this.emojisRepository.findOneBy({
				host: IsNull(),
				name: request.params.emoji,
			});

			if (emoji == null) {
				reply.code(404);
				return;
			}

			reply.header('Cache-Control', 'public, max-age=180');
			this.setResponseType(request, reply);
			return (this.apRendererService.renderActivity(await this.apRendererService.renderEmoji(emoji)));
		});

		// like
		fastify.get<{ Params: { like: string; } }>('/likes/:like', async (request, reply) => {
			const reaction = await this.noteReactionsRepository.findOneBy({ id: request.params.like });

			if (reaction == null) {
				reply.code(404);
				return;
			}

			const note = await this.notesRepository.findOneBy({ id: reaction.noteId });

			if (note == null) {
				reply.code(404);
				return;
			}

			reply.header('Cache-Control', 'public, max-age=180');
			this.setResponseType(request, reply);
			return (this.apRendererService.renderActivity(await this.apRendererService.renderLike(reaction, note)));
		});

		// follow
		fastify.get<{ Params: { follower: string; followee: string; } }>('/follows/:follower/:followee', async (request, reply) => {
			// This may be used before the follow is completed, so we do not
			// check if the following exists.

			const [follower, followee] = await Promise.all([
				this.usersRepository.findOneBy({
					id: request.params.follower,
					host: IsNull(),
				}),
				this.usersRepository.findOneBy({
					id: request.params.followee,
					host: Not(IsNull()),
				}),
			]);

			if (follower == null || followee == null) {
				reply.code(404);
				return;
			}

			reply.header('Cache-Control', 'public, max-age=180');
			this.setResponseType(request, reply);
			return (this.apRendererService.renderActivity(this.apRendererService.renderFollow(follower, followee)));
		});

		done();
	}
}<|MERGE_RESOLUTION|>--- conflicted
+++ resolved
@@ -1,9 +1,5 @@
-<<<<<<< HEAD
+import { IncomingMessage } from 'node:http';
 import { Inject, Injectable } from '@/di-decorators.js';
-=======
-import { IncomingMessage } from 'node:http';
-import { Inject, Injectable } from '@nestjs/common';
->>>>>>> 998c2b69
 import fastifyAccepts from '@fastify/accepts';
 import httpSignature from '@peertube/http-signature';
 import { Brackets, In, IsNull, LessThan, Not } from 'typeorm';
