--- conflicted
+++ resolved
@@ -1,10 +1,5 @@
-<<<<<<< HEAD
 import { Inject, Injectable } from '@/di-decorators.js';
-import { Brackets } from 'typeorm';
-=======
-import { Inject, Injectable } from '@nestjs/common';
 import { Brackets, ObjectLiteral } from 'typeorm';
->>>>>>> 998c2b69
 import { DI } from '@/di-symbols.js';
 import type { User } from '@/models/entities/User.js';
 import type { UserProfilesRepository, FollowingsRepository, ChannelFollowingsRepository, MutedNotesRepository, BlockingsRepository, NoteThreadMutingsRepository, MutingsRepository } from '@/models/index.js';
