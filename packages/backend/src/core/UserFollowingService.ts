--- conflicted
+++ resolved
@@ -1,10 +1,5 @@
-<<<<<<< HEAD
 import { Inject, Injectable } from '@/di-decorators.js';
-import type { CacheableUser, ILocalUser, IRemoteUser, User } from '@/models/entities/User.js';
-=======
-import { Inject, Injectable } from '@nestjs/common';
 import type { LocalUser, RemoteUser, User } from '@/models/entities/User.js';
->>>>>>> ef7ad05c
 import { IdentifiableError } from '@/misc/identifiable-error.js';
 import { QueueService } from '@/core/QueueService.js';
 import PerUserFollowingChart from '@/core/chart/charts/per-user-following.js';
