import { Brackets, In } from 'typeorm';
<<<<<<< HEAD
import { Inject, Injectable } from '@/di-decorators.js';
import type { User, ILocalUser, IRemoteUser } from '@/models/entities/User.js';
=======
import { Injectable, Inject } from '@nestjs/common';
import type { User, LocalUser, RemoteUser } from '@/models/entities/User.js';
>>>>>>> ef7ad05c
import type { Note, IMentionedRemoteUsers } from '@/models/entities/Note.js';
import type { InstancesRepository, NotesRepository, UsersRepository } from '@/models/index.js';
import { RelayService } from '@/core/RelayService.js';
import { FederatedInstanceService } from '@/core/FederatedInstanceService.js';
import { DI } from '@/di-symbols.js';
import type { Config } from '@/config.js';
import NotesChart from '@/core/chart/charts/notes.js';
import PerUserNotesChart from '@/core/chart/charts/per-user-notes.js';
import InstanceChart from '@/core/chart/charts/instance.js';
import { GlobalEventService } from '@/core/GlobalEventService.js';
import { ApRendererService } from '@/core/activitypub/ApRendererService.js';
import { ApDeliverManagerService } from '@/core/activitypub/ApDeliverManagerService.js';
import { UserEntityService } from '@/core/entities/UserEntityService.js';
import { NoteEntityService } from '@/core/entities/NoteEntityService.js';
import { bindThis } from '@/decorators.js';

@Injectable()
export class NoteDeleteService {
	constructor(
		@Inject(DI.config)
		private config: Config,

		@Inject(DI.usersRepository)
		private usersRepository: UsersRepository,

		@Inject(DI.notesRepository)
		private notesRepository: NotesRepository,

		@Inject(DI.instancesRepository)
		private instancesRepository: InstancesRepository,

		@Inject(DI.UserEntityService)
		private userEntityService: UserEntityService,

		@Inject(DI.NoteEntityService)
		private noteEntityService: NoteEntityService,

		@Inject(DI.GlobalEventService)
		private globalEventService: GlobalEventService,

		@Inject(DI.RelayService)
		private relayService: RelayService,

		@Inject(DI.FederatedInstanceService)
		private federatedInstanceService: FederatedInstanceService,

		@Inject(DI.ApRendererService)
		private apRendererService: ApRendererService,

		@Inject(DI.ApDeliverManagerService)
		private apDeliverManagerService: ApDeliverManagerService,

		@Inject(DI.NotesChart)
		private notesChart: NotesChart,

		@Inject(DI.PerUserNotesChart)
		private perUserNotesChart: PerUserNotesChart,

		@Inject(DI.InstanceChart)
		private instanceChart: InstanceChart,
	) {}
	
	/**
	 * 投稿を削除します。
	 * @param user 投稿者
	 * @param note 投稿
	 */
	async delete(user: { id: User['id']; uri: User['uri']; host: User['host']; isBot: User['isBot']; }, note: Note, quiet = false) {
		const deletedAt = new Date();

		// この投稿を除く指定したユーザーによる指定したノートのリノートが存在しないとき
		if (note.renoteId && (await this.noteEntityService.countSameRenotes(user.id, note.renoteId, note.id)) === 0) {
			this.notesRepository.decrement({ id: note.renoteId }, 'renoteCount', 1);
			if (!user.isBot) this.notesRepository.decrement({ id: note.renoteId }, 'score', 1);
		}

		if (note.replyId) {
			await this.notesRepository.decrement({ id: note.replyId }, 'repliesCount', 1);
		}

		if (!quiet) {
			this.globalEventService.publishNoteStream(note.id, 'deleted', {
				deletedAt: deletedAt,
			});

			//#region ローカルの投稿なら削除アクティビティを配送
			if (this.userEntityService.isLocalUser(user) && !note.localOnly) {
				let renote: Note | null = null;

				// if deletd note is renote
				if (note.renoteId && note.text == null && !note.hasPoll && (note.fileIds == null || note.fileIds.length === 0)) {
					renote = await this.notesRepository.findOneBy({
						id: note.renoteId,
					});
				}

				const content = this.apRendererService.addContext(renote
					? this.apRendererService.renderUndo(this.apRendererService.renderAnnounce(renote.uri ?? `${this.config.url}/notes/${renote.id}`, note), user)
					: this.apRendererService.renderDelete(this.apRendererService.renderTombstone(`${this.config.url}/notes/${note.id}`), user));

				this.deliverToConcerned(user, note, content);
			}

			// also deliever delete activity to cascaded notes
			const cascadingNotes = (await this.findCascadingNotes(note)).filter(note => !note.localOnly); // filter out local-only notes
			for (const cascadingNote of cascadingNotes) {
				if (!cascadingNote.user) continue;
				if (!this.userEntityService.isLocalUser(cascadingNote.user)) continue;
				const content = this.apRendererService.addContext(this.apRendererService.renderDelete(this.apRendererService.renderTombstone(`${this.config.url}/notes/${cascadingNote.id}`), cascadingNote.user));
				this.deliverToConcerned(cascadingNote.user, cascadingNote, content);
			}
			//#endregion

			// 統計を更新
			this.notesChart.update(note, false);
			this.perUserNotesChart.update(user, note, false);

			if (this.userEntityService.isRemoteUser(user)) {
				this.federatedInstanceService.fetch(user.host).then(i => {
					this.instancesRepository.decrement({ id: i.id }, 'notesCount', 1);
					this.instanceChart.updateNote(i.host, note, false);
				});
			}
		}

		await this.notesRepository.delete({
			id: note.id,
			userId: user.id,
		});
	}

	@bindThis
	private async findCascadingNotes(note: Note) {
		const cascadingNotes: Note[] = [];

		const recursive = async (noteId: string) => {
			const query = this.notesRepository.createQueryBuilder('note')
				.where('note.replyId = :noteId', { noteId })
				.orWhere(new Brackets(q => {
					q.where('note.renoteId = :noteId', { noteId })
						.andWhere('note.text IS NOT NULL');
				}))
				.leftJoinAndSelect('note.user', 'user');
			const replies = await query.getMany();
			for (const reply of replies) {
				cascadingNotes.push(reply);
				await recursive(reply.id);
			}
		};
		await recursive(note.id);

		return cascadingNotes.filter(note => note.userHost === null); // filter out non-local users
	}

	@bindThis
	private async getMentionedRemoteUsers(note: Note) {
		const where = [] as any[];

		// mention / reply / dm
		const uris = (JSON.parse(note.mentionedRemoteUsers) as IMentionedRemoteUsers).map(x => x.uri);
		if (uris.length > 0) {
			where.push(
				{ uri: In(uris) },
			);
		}

		// renote / quote
		if (note.renoteUserId) {
			where.push({
				id: note.renoteUserId,
			});
		}

		if (where.length === 0) return [];

		return await this.usersRepository.find({
			where,
		}) as RemoteUser[];
	}

	@bindThis
	private async deliverToConcerned(user: { id: LocalUser['id']; host: null; }, note: Note, content: any) {
		this.apDeliverManagerService.deliverToFollowers(user, content);
		this.relayService.deliverToRelays(user, content);
		const remoteUsers = await this.getMentionedRemoteUsers(note);
		for (const remoteUser of remoteUsers) {
			this.apDeliverManagerService.deliverToUser(user, content, remoteUser);
		}
	}
}<|MERGE_RESOLUTION|>--- conflicted
+++ resolved
@@ -1,11 +1,6 @@
 import { Brackets, In } from 'typeorm';
-<<<<<<< HEAD
 import { Inject, Injectable } from '@/di-decorators.js';
-import type { User, ILocalUser, IRemoteUser } from '@/models/entities/User.js';
-=======
-import { Injectable, Inject } from '@nestjs/common';
 import type { User, LocalUser, RemoteUser } from '@/models/entities/User.js';
->>>>>>> ef7ad05c
 import type { Note, IMentionedRemoteUsers } from '@/models/entities/Note.js';
 import type { InstancesRepository, NotesRepository, UsersRepository } from '@/models/index.js';
 import { RelayService } from '@/core/RelayService.js';
