import { In } from 'typeorm';
import { getRequiredService } from 'yohira';
import { Inject, Injectable } from '@/di-decorators.js';
import { DI } from '@/di-symbols.js';
import type { AccessTokensRepository, NoteReactionsRepository, NotificationsRepository, User } from '@/models/index.js';
import { awaitAll } from '@/misc/prelude/await-all.js';
import type { Notification } from '@/models/entities/Notification.js';
import type { NoteReaction } from '@/models/entities/NoteReaction.js';
import type { Note } from '@/models/entities/Note.js';
import type { Packed } from '@/misc/schema.js';
import { bindThis } from '@/decorators.js';
import type { CustomEmojiService } from '../CustomEmojiService.js';
import type { UserEntityService } from './UserEntityService.js';
import type { NoteEntityService } from './NoteEntityService.js';
<<<<<<< HEAD
import type { UserGroupInvitationEntityService } from './UserGroupInvitationEntityService.js';
import type { IServiceProvider } from 'yohira';

@Injectable()
export class NotificationEntityService {
=======

@Injectable()
export class NotificationEntityService implements OnModuleInit {
	private userEntityService: UserEntityService;
	private noteEntityService: NoteEntityService;
	private customEmojiService: CustomEmojiService;

>>>>>>> ef7ad05c
	constructor(
		@Inject(Symbol.for('IServiceProvider'))
		private serviceProvider: IServiceProvider,

		@Inject(DI.notificationsRepository)
		private notificationsRepository: NotificationsRepository,

		@Inject(DI.noteReactionsRepository)
		private noteReactionsRepository: NoteReactionsRepository,

		@Inject(DI.accessTokensRepository)
		private accessTokensRepository: AccessTokensRepository,

<<<<<<< HEAD
		// @Inject(DI.UserEntityService)
		// private userEntityService: UserEntityService,

		// @Inject(DI.NoteEntityService)
		// private noteEntityService: NoteEntityService,

		// @Inject(DI.UserGroupInvitationEntityService)
		// private userGroupInvitationEntityService: UserGroupInvitationEntityService,

		// @Inject(DI.CustomEmojiService)
		// private customEmojiService: CustomEmojiService,
	) {
	}

	// HACK: for circular dependency
	private get userEntityService(): UserEntityService {
		return getRequiredService(this.serviceProvider, DI.UserEntityService);
	}
	private get noteEntityService(): NoteEntityService {
		return getRequiredService(this.serviceProvider, DI.NoteEntityService);
	}
	private get userGroupInvitationEntityService(): UserGroupInvitationEntityService {
		return getRequiredService(this.serviceProvider, DI.UserGroupInvitationEntityService);
	}
	private get customEmojiService(): CustomEmojiService {
		return getRequiredService(this.serviceProvider, DI.CustomEmojiService);
=======
		//private userEntityService: UserEntityService,
		//private noteEntityService: NoteEntityService,
		//private customEmojiService: CustomEmojiService,
	) {
	}

	onModuleInit() {
		this.userEntityService = this.moduleRef.get('UserEntityService');
		this.noteEntityService = this.moduleRef.get('NoteEntityService');
		this.customEmojiService = this.moduleRef.get('CustomEmojiService');
>>>>>>> ef7ad05c
	}

	@bindThis
	public async pack(
		src: Notification['id'] | Notification,
		options: {
			_hintForEachNotes_?: {
				myReactions: Map<Note['id'], NoteReaction | null>;
			};
		},
	): Promise<Packed<'Notification'>> {
		const notification = typeof src === 'object' ? src : await this.notificationsRepository.findOneByOrFail({ id: src });
		const token = notification.appAccessTokenId ? await this.accessTokensRepository.findOneByOrFail({ id: notification.appAccessTokenId }) : null;

		return await awaitAll({
			id: notification.id,
			createdAt: notification.createdAt.toISOString(),
			type: notification.type,
			isRead: notification.isRead,
			userId: notification.notifierId,
			user: notification.notifierId ? this.userEntityService.pack(notification.notifier ?? notification.notifierId) : null,
			...(notification.type === 'mention' ? {
				note: this.noteEntityService.pack(notification.note ?? notification.noteId!, { id: notification.notifieeId }, {
					detail: true,
					_hint_: options._hintForEachNotes_,
				}),
			} : {}),
			...(notification.type === 'reply' ? {
				note: this.noteEntityService.pack(notification.note ?? notification.noteId!, { id: notification.notifieeId }, {
					detail: true,
					_hint_: options._hintForEachNotes_,
				}),
			} : {}),
			...(notification.type === 'renote' ? {
				note: this.noteEntityService.pack(notification.note ?? notification.noteId!, { id: notification.notifieeId }, {
					detail: true,
					_hint_: options._hintForEachNotes_,
				}),
			} : {}),
			...(notification.type === 'quote' ? {
				note: this.noteEntityService.pack(notification.note ?? notification.noteId!, { id: notification.notifieeId }, {
					detail: true,
					_hint_: options._hintForEachNotes_,
				}),
			} : {}),
			...(notification.type === 'reaction' ? {
				note: this.noteEntityService.pack(notification.note ?? notification.noteId!, { id: notification.notifieeId }, {
					detail: true,
					_hint_: options._hintForEachNotes_,
				}),
				reaction: notification.reaction,
			} : {}),
			...(notification.type === 'pollVote' ? { // TODO: そのうち消す
				note: this.noteEntityService.pack(notification.note ?? notification.noteId!, { id: notification.notifieeId }, {
					detail: true,
					_hint_: options._hintForEachNotes_,
				}),
				choice: notification.choice,
			} : {}),
			...(notification.type === 'pollEnded' ? {
				note: this.noteEntityService.pack(notification.note ?? notification.noteId!, { id: notification.notifieeId }, {
					detail: true,
					_hint_: options._hintForEachNotes_,
				}),
			} : {}),
			...(notification.type === 'achievementEarned' ? {
				achievement: notification.achievement,
			} : {}),
			...(notification.type === 'app' ? {
				body: notification.customBody,
				header: notification.customHeader ?? token?.name,
				icon: notification.customIcon ?? token?.iconUrl,
			} : {}),
		});
	}

	@bindThis
	public async packMany(
		notifications: Notification[],
		meId: User['id'],
	) {
		if (notifications.length === 0) return [];

		const notes = notifications.filter(x => x.note != null).map(x => x.note!);
		const noteIds = notes.map(n => n.id);
		const myReactionsMap = new Map<Note['id'], NoteReaction | null>();
		const renoteIds = notes.filter(n => n.renoteId != null).map(n => n.renoteId!);
		const targets = [...noteIds, ...renoteIds];
		const myReactions = await this.noteReactionsRepository.findBy({
			userId: meId,
			noteId: In(targets),
		});

		for (const target of targets) {
			myReactionsMap.set(target, myReactions.find(reaction => reaction.noteId === target) ?? null);
		}

		await this.customEmojiService.prefetchEmojis(this.customEmojiService.aggregateNoteEmojis(notes));

		return await Promise.all(notifications.map(x => this.pack(x, {
			_hintForEachNotes_: {
				myReactions: myReactionsMap,
			},
		})));
	}
}<|MERGE_RESOLUTION|>--- conflicted
+++ resolved
@@ -12,21 +12,10 @@
 import type { CustomEmojiService } from '../CustomEmojiService.js';
 import type { UserEntityService } from './UserEntityService.js';
 import type { NoteEntityService } from './NoteEntityService.js';
-<<<<<<< HEAD
-import type { UserGroupInvitationEntityService } from './UserGroupInvitationEntityService.js';
 import type { IServiceProvider } from 'yohira';
 
 @Injectable()
 export class NotificationEntityService {
-=======
-
-@Injectable()
-export class NotificationEntityService implements OnModuleInit {
-	private userEntityService: UserEntityService;
-	private noteEntityService: NoteEntityService;
-	private customEmojiService: CustomEmojiService;
-
->>>>>>> ef7ad05c
 	constructor(
 		@Inject(Symbol.for('IServiceProvider'))
 		private serviceProvider: IServiceProvider,
@@ -40,15 +29,11 @@
 		@Inject(DI.accessTokensRepository)
 		private accessTokensRepository: AccessTokensRepository,
 
-<<<<<<< HEAD
 		// @Inject(DI.UserEntityService)
 		// private userEntityService: UserEntityService,
 
 		// @Inject(DI.NoteEntityService)
 		// private noteEntityService: NoteEntityService,
-
-		// @Inject(DI.UserGroupInvitationEntityService)
-		// private userGroupInvitationEntityService: UserGroupInvitationEntityService,
 
 		// @Inject(DI.CustomEmojiService)
 		// private customEmojiService: CustomEmojiService,
@@ -62,23 +47,8 @@
 	private get noteEntityService(): NoteEntityService {
 		return getRequiredService(this.serviceProvider, DI.NoteEntityService);
 	}
-	private get userGroupInvitationEntityService(): UserGroupInvitationEntityService {
-		return getRequiredService(this.serviceProvider, DI.UserGroupInvitationEntityService);
-	}
 	private get customEmojiService(): CustomEmojiService {
 		return getRequiredService(this.serviceProvider, DI.CustomEmojiService);
-=======
-		//private userEntityService: UserEntityService,
-		//private noteEntityService: NoteEntityService,
-		//private customEmojiService: CustomEmojiService,
-	) {
-	}
-
-	onModuleInit() {
-		this.userEntityService = this.moduleRef.get('UserEntityService');
-		this.noteEntityService = this.moduleRef.get('NoteEntityService');
-		this.customEmojiService = this.moduleRef.get('CustomEmojiService');
->>>>>>> ef7ad05c
 	}
 
 	@bindThis
