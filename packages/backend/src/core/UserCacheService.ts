--- conflicted
+++ resolved
@@ -10,19 +10,11 @@
 import { StreamMessages } from '@/server/api/stream/types.js';
 
 @Injectable()
-<<<<<<< HEAD
 export class UserCacheService implements IDisposable {
-	public userByIdCache: Cache<CacheableUser>;
-	public localUserByNativeTokenCache: Cache<CacheableLocalUser | null>;
-	public localUserByIdCache: Cache<CacheableLocalUser>;
-	public uriPersonCache: Cache<CacheableUser | null>;
-=======
-export class UserCacheService implements OnApplicationShutdown {
 	public userByIdCache: Cache<User>;
 	public localUserByNativeTokenCache: Cache<LocalUser | null>;
 	public localUserByIdCache: Cache<LocalUser>;
 	public uriPersonCache: Cache<User | null>;
->>>>>>> ef7ad05c
 
 	constructor(
 		@Inject(DI.redisSubscriber)
