import * as crypto from 'node:crypto';
import { URL } from 'node:url';
import { Inject, Injectable } from '@/di-decorators.js';
import { DI } from '@/di-symbols.js';
import type { Config } from '@/config.js';
import type { User } from '@/models/entities/User.js';
import { UserKeypairStoreService } from '@/core/UserKeypairStoreService.js';
import { HttpRequestService } from '@/core/HttpRequestService.js';
import { LoggerService } from '@/core/LoggerService.js';
import { bindThis } from '@/decorators.js';
import type Logger from '@/logger.js';

type Request = {
	url: string;
	method: string;
	headers: Record<string, string>;
};

type Signed = {
	request: Request;
	signingString: string;
	signature: string;
	signatureHeader: string;
};

type PrivateKey = {
	privateKeyPem: string;
	keyId: string;
};

<<<<<<< HEAD
@Injectable()
export class ApRequestService {
	private logger: Logger;

	constructor(
		@Inject(DI.config)
		private config: Config,

		@Inject(DI.UserKeypairStoreService)
		private userKeypairStoreService: UserKeypairStoreService,

		@Inject(DI.HttpRequestService)
		private httpRequestService: HttpRequestService,

		@Inject(DI.LoggerService)
		private loggerService: LoggerService,
	) {
		// eslint-disable-next-line @typescript-eslint/no-unnecessary-condition
		this.logger = this.loggerService?.getLogger('ap-request'); // なぜか TypeError: Cannot read properties of undefined (reading 'getLogger') と言われる
	}

	@bindThis
	private createSignedPost(args: { key: PrivateKey, url: string, body: string, additionalHeaders: Record<string, string> }): Signed {
=======
export class ApRequestCreator {
	static createSignedPost(args: { key: PrivateKey, url: string, body: string, additionalHeaders: Record<string, string> }): Signed {
>>>>>>> c4429ca6
		const u = new URL(args.url);
		const digestHeader = `SHA-256=${crypto.createHash('sha256').update(args.body).digest('base64')}`;

		const request: Request = {
			url: u.href,
			method: 'POST',
			headers: this.#objectAssignWithLcKey({
				'Date': new Date().toUTCString(),
				'Host': u.host,
				'Content-Type': 'application/activity+json',
				'Digest': digestHeader,
			}, args.additionalHeaders),
		};

		const result = this.#signToRequest(request, args.key, ['(request-target)', 'date', 'host', 'digest']);

		return {
			request,
			signingString: result.signingString,
			signature: result.signature,
			signatureHeader: result.signatureHeader,
		};
	}

	static createSignedGet(args: { key: PrivateKey, url: string, additionalHeaders: Record<string, string> }): Signed {
		const u = new URL(args.url);

		const request: Request = {
			url: u.href,
			method: 'GET',
			headers: this.#objectAssignWithLcKey({
				'Accept': 'application/activity+json, application/ld+json',
				'Date': new Date().toUTCString(),
				'Host': new URL(args.url).host,
			}, args.additionalHeaders),
		};

		const result = this.#signToRequest(request, args.key, ['(request-target)', 'date', 'host', 'accept']);

		return {
			request,
			signingString: result.signingString,
			signature: result.signature,
			signatureHeader: result.signatureHeader,
		};
	}

	static #signToRequest(request: Request, key: PrivateKey, includeHeaders: string[]): Signed {
		const signingString = this.#genSigningString(request, includeHeaders);
		const signature = crypto.sign('sha256', Buffer.from(signingString), key.privateKeyPem).toString('base64');
		const signatureHeader = `keyId="${key.keyId}",algorithm="rsa-sha256",headers="${includeHeaders.join(' ')}",signature="${signature}"`;

		request.headers = this.#objectAssignWithLcKey(request.headers, {
			Signature: signatureHeader,
		});
		// node-fetch will generate this for us. if we keep 'Host', it won't change with redirects!
		delete request.headers['host'];

		return {
			request,
			signingString,
			signature,
			signatureHeader,
		};
	}

	static #genSigningString(request: Request, includeHeaders: string[]): string {
		request.headers = this.#lcObjectKey(request.headers);

		const results: string[] = [];

		for (const key of includeHeaders.map(x => x.toLowerCase())) {
			if (key === '(request-target)') {
				results.push(`(request-target): ${request.method.toLowerCase()} ${new URL(request.url).pathname}`);
			} else {
				results.push(`${key}: ${request.headers[key]}`);
			}
		}

		return results.join('\n');
	}

	static #lcObjectKey(src: Record<string, string>): Record<string, string> {
		const dst: Record<string, string> = {};
		for (const key of Object.keys(src).filter(x => x !== '__proto__' && typeof src[x] === 'string')) dst[key.toLowerCase()] = src[key];
		return dst;
	}

	static #objectAssignWithLcKey(a: Record<string, string>, b: Record<string, string>): Record<string, string> {
		return Object.assign(this.#lcObjectKey(a), this.#lcObjectKey(b));
	}
}

@Injectable()
export class ApRequestService {
	private logger: Logger;

	constructor(
		@Inject(DI.config)
		private config: Config,

		private userKeypairStoreService: UserKeypairStoreService,
		private httpRequestService: HttpRequestService,
		private loggerService: LoggerService,
	) {
		// eslint-disable-next-line @typescript-eslint/no-unnecessary-condition
		this.logger = this.loggerService?.getLogger('ap-request'); // なぜか TypeError: Cannot read properties of undefined (reading 'getLogger') と言われる
	}

	@bindThis
	public async signedPost(user: { id: User['id'] }, url: string, object: any) {
		const body = JSON.stringify(object);

		const keypair = await this.userKeypairStoreService.getUserKeypair(user.id);

		const req = ApRequestCreator.createSignedPost({
			key: {
				privateKeyPem: keypair.privateKey,
				keyId: `${this.config.url}/users/${user.id}#main-key`,
			},
			url,
			body,
			additionalHeaders: {
			},
		});

		await this.httpRequestService.send(url, {
			method: req.request.method,
			headers: req.request.headers,
			body,
		});
	}

	/**
	 * Get AP object with http-signature
	 * @param user http-signature user
	 * @param url URL to fetch
	 */
	@bindThis
	public async signedGet(url: string, user: { id: User['id'] }) {
		const keypair = await this.userKeypairStoreService.getUserKeypair(user.id);

		const req = ApRequestCreator.createSignedGet({
			key: {
				privateKeyPem: keypair.privateKey,
				keyId: `${this.config.url}/users/${user.id}#main-key`,
			},
			url,
			additionalHeaders: {
			},
		});

		const res = await this.httpRequestService.send(url, {
			method: req.request.method,
			headers: req.request.headers,
		});

		return await res.json();
	}
}<|MERGE_RESOLUTION|>--- conflicted
+++ resolved
@@ -28,34 +28,8 @@
 	keyId: string;
 };
 
-<<<<<<< HEAD
-@Injectable()
-export class ApRequestService {
-	private logger: Logger;
-
-	constructor(
-		@Inject(DI.config)
-		private config: Config,
-
-		@Inject(DI.UserKeypairStoreService)
-		private userKeypairStoreService: UserKeypairStoreService,
-
-		@Inject(DI.HttpRequestService)
-		private httpRequestService: HttpRequestService,
-
-		@Inject(DI.LoggerService)
-		private loggerService: LoggerService,
-	) {
-		// eslint-disable-next-line @typescript-eslint/no-unnecessary-condition
-		this.logger = this.loggerService?.getLogger('ap-request'); // なぜか TypeError: Cannot read properties of undefined (reading 'getLogger') と言われる
-	}
-
-	@bindThis
-	private createSignedPost(args: { key: PrivateKey, url: string, body: string, additionalHeaders: Record<string, string> }): Signed {
-=======
 export class ApRequestCreator {
 	static createSignedPost(args: { key: PrivateKey, url: string, body: string, additionalHeaders: Record<string, string> }): Signed {
->>>>>>> c4429ca6
 		const u = new URL(args.url);
 		const digestHeader = `SHA-256=${crypto.createHash('sha256').update(args.body).digest('base64')}`;
 
@@ -157,8 +131,13 @@
 		@Inject(DI.config)
 		private config: Config,
 
+		@Inject(DI.UserKeypairStoreService)
 		private userKeypairStoreService: UserKeypairStoreService,
+
+		@Inject(DI.HttpRequestService)
 		private httpRequestService: HttpRequestService,
+
+		@Inject(DI.LoggerService)
 		private loggerService: LoggerService,
 	) {
 		// eslint-disable-next-line @typescript-eslint/no-unnecessary-condition
