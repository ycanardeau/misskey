--- conflicted
+++ resolved
@@ -1,10 +1,5 @@
 import * as crypto from 'node:crypto';
-<<<<<<< HEAD
 import { Inject, Injectable } from '@/di-decorators.js';
-import jsonld from 'jsonld';
-=======
-import { Inject, Injectable } from '@nestjs/common';
->>>>>>> a71682f6
 import { HttpRequestService } from '@/core/HttpRequestService.js';
 import { bindThis } from '@/decorators.js';
 import { DI } from '@/di-symbols.js';
