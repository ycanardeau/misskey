--- conflicted
+++ resolved
@@ -46,13 +46,7 @@
 		@Inject(DI.emojisRepository)
 		private emojisRepository: EmojisRepository,
 
-<<<<<<< HEAD
-		@Inject(DI.messagingMessagesRepository)
-		private messagingMessagesRepository: MessagingMessagesRepository,
-
 		@Inject(DI.IdService)
-=======
->>>>>>> ef7ad05c
 		private idService: IdService,
 
 		@Inject(DI.ApMfmService)
@@ -82,14 +76,8 @@
 
 		@Inject(DI.MetaService)
 		private metaService: MetaService,
-<<<<<<< HEAD
-
-		@Inject(DI.MessagingService)
-		private messagingService: MessagingService,
 
 		@Inject(DI.AppLockService)
-=======
->>>>>>> ef7ad05c
 		private appLockService: AppLockService,
 
 		@Inject(DI.PollService)
