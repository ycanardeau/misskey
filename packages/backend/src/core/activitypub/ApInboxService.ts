--- conflicted
+++ resolved
@@ -118,12 +118,6 @@
 
 		@Inject(DI.QueueService)
 		private queueService: QueueService,
-<<<<<<< HEAD
-
-		@Inject(DI.MessagingService)
-		private messagingService: MessagingService,
-=======
->>>>>>> ef7ad05c
 	) {
 		this.logger = this.apLoggerService.logger;
 	}
