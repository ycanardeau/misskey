import * as fs from 'node:fs';
<<<<<<< HEAD
import { Inject, Injectable } from '@/di-decorators.js';
import { IsNull, MoreThan, DataSource } from 'typeorm';
=======
import { Inject, Injectable } from '@nestjs/common';
import { DataSource } from 'typeorm';
>>>>>>> 0f546b47
import unzipper from 'unzipper';
import { DI } from '@/di-symbols.js';
import type { EmojisRepository, DriveFilesRepository, UsersRepository } from '@/models/index.js';
import type { Config } from '@/config.js';
import type Logger from '@/logger.js';
import { CustomEmojiService } from '@/core/CustomEmojiService.js';
import { createTempDir } from '@/misc/create-temp.js';
import { DriveService } from '@/core/DriveService.js';
import { DownloadService } from '@/core/DownloadService.js';
import { bindThis } from '@/decorators.js';
import { QueueLoggerService } from '../QueueLoggerService.js';
import type Bull from 'bull';
import type { DbUserImportJobData } from '../types.js';

// TODO: 名前衝突時の動作を選べるようにする
@Injectable()
export class ImportCustomEmojisProcessorService {
	private logger: Logger;

	constructor(
		@Inject(DI.config)
		private config: Config,

		@Inject(DI.db)
		private db: DataSource,

		@Inject(DI.usersRepository)
		private usersRepository: UsersRepository,

		@Inject(DI.driveFilesRepository)
		private driveFilesRepository: DriveFilesRepository,

		@Inject(DI.emojisRepository)
		private emojisRepository: EmojisRepository,

		@Inject(DI.CustomEmojiService)
		private customEmojiService: CustomEmojiService,

		@Inject(DI.DriveService)
		private driveService: DriveService,

		@Inject(DI.DownloadService)
		private downloadService: DownloadService,

		@Inject(DI.QueueLoggerService)
		private queueLoggerService: QueueLoggerService,
	) {
		this.logger = this.queueLoggerService.logger.createSubLogger('import-custom-emojis');
	}

	@bindThis
	public async process(job: Bull.Job<DbUserImportJobData>, done: () => void): Promise<void> {
		this.logger.info('Importing custom emojis ...');

		const file = await this.driveFilesRepository.findOneBy({
			id: job.data.fileId,
		});
		if (file == null) {
			done();
			return;
		}

		const [path, cleanup] = await createTempDir();

		this.logger.info(`Temp dir is ${path}`);

		const destPath = path + '/emojis.zip';

		try {
			fs.writeFileSync(destPath, '', 'binary');
			await this.downloadService.downloadUrl(file.url, destPath);
		} catch (e) { // TODO: 何度か再試行
			if (e instanceof Error || typeof e === 'string') {
				this.logger.error(e);
			}
			throw e;
		}

		const outputPath = path + '/emojis';
		const unzipStream = fs.createReadStream(destPath);
		const extractor = unzipper.Extract({ path: outputPath });
		extractor.on('close', async () => {
			const metaRaw = fs.readFileSync(outputPath + '/meta.json', 'utf-8');
			const meta = JSON.parse(metaRaw);

			for (const record of meta.emojis) {
				if (!record.downloaded) continue;
				if (!/^[a-zA-Z0-9_]+?([a-zA-Z0-9\.]+)?$/.test(record.fileName)) {
					this.logger.error(`invalid filename: ${record.fileName}`);
					continue;
				}
				const emojiInfo = record.emoji;
				const emojiPath = outputPath + '/' + record.fileName;
				await this.emojisRepository.delete({
					name: emojiInfo.name,
				});
				const driveFile = await this.driveService.addFile({
					user: null,
					path: emojiPath,
					name: record.fileName,
					force: true,
				});
				await this.customEmojiService.add({
					name: emojiInfo.name,
					category: emojiInfo.category,
					host: null,
					aliases: emojiInfo.aliases,
					driveFile,
				});
			}

			cleanup();
	
			this.logger.succ('Imported');
			done();
		});
		unzipStream.pipe(extractor);
		this.logger.succ(`Unzipping to ${outputPath}`);
	}
}<|MERGE_RESOLUTION|>--- conflicted
+++ resolved
@@ -1,11 +1,6 @@
 import * as fs from 'node:fs';
-<<<<<<< HEAD
 import { Inject, Injectable } from '@/di-decorators.js';
-import { IsNull, MoreThan, DataSource } from 'typeorm';
-=======
-import { Inject, Injectable } from '@nestjs/common';
 import { DataSource } from 'typeorm';
->>>>>>> 0f546b47
 import unzipper from 'unzipper';
 import { DI } from '@/di-symbols.js';
 import type { EmojisRepository, DriveFilesRepository, UsersRepository } from '@/models/index.js';
