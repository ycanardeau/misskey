import { URL } from 'node:url';
<<<<<<< HEAD
import { Inject, Injectable } from '@/di-decorators.js';
import { MoreThan } from 'typeorm';
=======
import { Inject, Injectable } from '@nestjs/common';
>>>>>>> 0f546b47
import httpSignature from '@peertube/http-signature';
import { DI } from '@/di-symbols.js';
import type { InstancesRepository, DriveFilesRepository } from '@/models/index.js';
import type { Config } from '@/config.js';
import type Logger from '@/logger.js';
import { MetaService } from '@/core/MetaService.js';
import { ApRequestService } from '@/core/activitypub/ApRequestService.js';
import { FederatedInstanceService } from '@/core/FederatedInstanceService.js';
import { FetchInstanceMetadataService } from '@/core/FetchInstanceMetadataService.js';
import InstanceChart from '@/core/chart/charts/instance.js';
import ApRequestChart from '@/core/chart/charts/ap-request.js';
import FederationChart from '@/core/chart/charts/federation.js';
import { getApId } from '@/core/activitypub/type.js';
import type { RemoteUser } from '@/models/entities/User.js';
import type { UserPublickey } from '@/models/entities/UserPublickey.js';
import { ApDbResolverService } from '@/core/activitypub/ApDbResolverService.js';
import { StatusError } from '@/misc/status-error.js';
import { UtilityService } from '@/core/UtilityService.js';
import { ApPersonService } from '@/core/activitypub/models/ApPersonService.js';
import { LdSignatureService } from '@/core/activitypub/LdSignatureService.js';
import { ApInboxService } from '@/core/activitypub/ApInboxService.js';
import { bindThis } from '@/decorators.js';
import { QueueLoggerService } from '../QueueLoggerService.js';
import type Bull from 'bull';
import type { InboxJobData } from '../types.js';

// ユーザーのinboxにアクティビティが届いた時の処理
@Injectable()
export class InboxProcessorService {
	private logger: Logger;

	constructor(
		@Inject(DI.config)
		private config: Config,

		@Inject(DI.instancesRepository)
		private instancesRepository: InstancesRepository,

		@Inject(DI.driveFilesRepository)
		private driveFilesRepository: DriveFilesRepository,

		@Inject(DI.UtilityService)
		private utilityService: UtilityService,

		@Inject(DI.MetaService)
		private metaService: MetaService,

		@Inject(DI.ApInboxService)
		private apInboxService: ApInboxService,

		@Inject(DI.FederatedInstanceService)
		private federatedInstanceService: FederatedInstanceService,

		@Inject(DI.FetchInstanceMetadataService)
		private fetchInstanceMetadataService: FetchInstanceMetadataService,

		@Inject(DI.LdSignatureService)
		private ldSignatureService: LdSignatureService,

		@Inject(DI.ApRequestService)
		private apRequestService: ApRequestService,

		@Inject(DI.ApPersonService)
		private apPersonService: ApPersonService,

		@Inject(DI.ApDbResolverService)
		private apDbResolverService: ApDbResolverService,

		@Inject(DI.InstanceChart)
		private instanceChart: InstanceChart,

		@Inject(DI.ApRequestChart)
		private apRequestChart: ApRequestChart,

		@Inject(DI.FederationChart)
		private federationChart: FederationChart,

		@Inject(DI.QueueLoggerService)
		private queueLoggerService: QueueLoggerService,
	) {
		this.logger = this.queueLoggerService.logger.createSubLogger('inbox');
	}

	@bindThis
	public async process(job: Bull.Job<InboxJobData>): Promise<string> {
		const signature = job.data.signature;	// HTTP-signature
		const activity = job.data.activity;

		//#region Log
		const info = Object.assign({}, activity) as any;
		delete info['@context'];
		this.logger.debug(JSON.stringify(info, null, 2));
		//#endregion

		const host = this.utilityService.toPuny(new URL(signature.keyId).hostname);

		// ブロックしてたら中断
		const meta = await this.metaService.fetch();
		if (this.utilityService.isBlockedHost(meta.blockedHosts, host)) {
			return `Blocked request: ${host}`;
		}

		const keyIdLower = signature.keyId.toLowerCase();
		if (keyIdLower.startsWith('acct:')) {
			return `Old keyId is no longer supported. ${keyIdLower}`;
		}

		// HTTP-Signature keyIdを元にDBから取得
		let authUser: {
		user: RemoteUser;
		key: UserPublickey | null;
	} | null = await this.apDbResolverService.getAuthUserFromKeyId(signature.keyId);

		// keyIdでわからなければ、activity.actorを元にDBから取得 || activity.actorを元にリモートから取得
		if (authUser == null) {
			try {
				authUser = await this.apDbResolverService.getAuthUserFromApId(getApId(activity.actor));
			} catch (err) {
			// 対象が4xxならスキップ
				if (err instanceof StatusError) {
					if (err.isClientError) {
						return `skip: Ignored deleted actors on both ends ${activity.actor} - ${err.statusCode}`;
					}
					throw `Error in actor ${activity.actor} - ${err.statusCode ?? err}`;
				}
			}
		}

		// それでもわからなければ終了
		if (authUser == null) {
			return 'skip: failed to resolve user';
		}

		// publicKey がなくても終了
		if (authUser.key == null) {
			return 'skip: failed to resolve user publicKey';
		}

		// HTTP-Signatureの検証
		const httpSignatureValidated = httpSignature.verifySignature(signature, authUser.key.keyPem);

		// また、signatureのsignerは、activity.actorと一致する必要がある
		if (!httpSignatureValidated || authUser.user.uri !== activity.actor) {
		// 一致しなくても、でもLD-Signatureがありそうならそっちも見る
			if (activity.signature) {
				if (activity.signature.type !== 'RsaSignature2017') {
					return `skip: unsupported LD-signature type ${activity.signature.type}`;
				}

				// activity.signature.creator: https://example.oom/users/user#main-key
				// みたいになっててUserを引っ張れば公開キーも入ることを期待する
				if (activity.signature.creator) {
					const candicate = activity.signature.creator.replace(/#.*/, '');
					await this.apPersonService.resolvePerson(candicate).catch(() => null);
				}

				// keyIdからLD-Signatureのユーザーを取得
				authUser = await this.apDbResolverService.getAuthUserFromKeyId(activity.signature.creator);
				if (authUser == null) {
					return 'skip: LD-Signatureのユーザーが取得できませんでした';
				}

				if (authUser.key == null) {
					return 'skip: LD-SignatureのユーザーはpublicKeyを持っていませんでした';
				}

				// LD-Signature検証
				const ldSignature = this.ldSignatureService.use();
				const verified = await ldSignature.verifyRsaSignature2017(activity, authUser.key.keyPem).catch(() => false);
				if (!verified) {
					return 'skip: LD-Signatureの検証に失敗しました';
				}

				// もう一度actorチェック
				if (authUser.user.uri !== activity.actor) {
					return `skip: LD-Signature user(${authUser.user.uri}) !== activity.actor(${activity.actor})`;
				}

				// ブロックしてたら中断
				const ldHost = this.utilityService.extractDbHost(authUser.user.uri);
				if (this.utilityService.isBlockedHost(meta.blockedHosts, ldHost)) {
					return `Blocked request: ${ldHost}`;
				}
			} else {
				return `skip: http-signature verification failed and no LD-Signature. keyId=${signature.keyId}`;
			}
		}

		// activity.idがあればホストが署名者のホストであることを確認する
		if (typeof activity.id === 'string') {
			const signerHost = this.utilityService.extractDbHost(authUser.user.uri!);
			const activityIdHost = this.utilityService.extractDbHost(activity.id);
			if (signerHost !== activityIdHost) {
				return `skip: signerHost(${signerHost}) !== activity.id host(${activityIdHost}`;
			}
		}

		// Update stats
		this.federatedInstanceService.fetch(authUser.user.host).then(i => {
			this.instancesRepository.update(i.id, {
				latestRequestReceivedAt: new Date(),
				isNotResponding: false,
			});
			this.federatedInstanceService.updateCachePartial(host, {
				isNotResponding: false,
			});

			this.fetchInstanceMetadataService.fetchInstanceMetadata(i);

			this.instanceChart.requestReceived(i.host);
			this.apRequestChart.inbox();
			this.federationChart.inbox(i.host);
		});

		// アクティビティを処理
		await this.apInboxService.performActivity(authUser.user, activity);
		return 'ok';
	}
}<|MERGE_RESOLUTION|>--- conflicted
+++ resolved
@@ -1,10 +1,5 @@
 import { URL } from 'node:url';
-<<<<<<< HEAD
 import { Inject, Injectable } from '@/di-decorators.js';
-import { MoreThan } from 'typeorm';
-=======
-import { Inject, Injectable } from '@nestjs/common';
->>>>>>> 0f546b47
 import httpSignature from '@peertube/http-signature';
 import { DI } from '@/di-symbols.js';
 import type { InstancesRepository, DriveFilesRepository } from '@/models/index.js';
