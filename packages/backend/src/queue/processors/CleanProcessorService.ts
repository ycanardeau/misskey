--- conflicted
+++ resolved
@@ -1,10 +1,5 @@
-<<<<<<< HEAD
 import { Inject, Injectable } from '@/di-decorators.js';
-import { LessThan } from 'typeorm';
-=======
-import { Inject, Injectable } from '@nestjs/common';
 import { In, LessThan } from 'typeorm';
->>>>>>> 39e41d74
 import { DI } from '@/di-symbols.js';
 import type { AntennaNotesRepository, MutedNotesRepository, NotificationsRepository, RoleAssignmentsRepository, UserIpsRepository } from '@/models/index.js';
 import type { Config } from '@/config.js';
@@ -34,13 +29,10 @@
 		@Inject(DI.antennaNotesRepository)
 		private antennaNotesRepository: AntennaNotesRepository,
 
-<<<<<<< HEAD
-		@Inject(DI.QueueLoggerService)
-=======
 		@Inject(DI.roleAssignmentsRepository)
 		private roleAssignmentsRepository: RoleAssignmentsRepository,
 
->>>>>>> 39e41d74
+		@Inject(DI.QueueLoggerService)
 		private queueLoggerService: QueueLoggerService,
 
 		@Inject(DI.IdService)
