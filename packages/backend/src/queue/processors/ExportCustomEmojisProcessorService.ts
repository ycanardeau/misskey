import * as fs from 'node:fs';
<<<<<<< HEAD
import { Inject, Injectable } from '@/di-decorators.js';
import { IsNull, MoreThan } from 'typeorm';
=======
import { Inject, Injectable } from '@nestjs/common';
import { IsNull } from 'typeorm';
>>>>>>> 0f546b47
import { format as dateFormat } from 'date-fns';
import mime from 'mime-types';
import archiver from 'archiver';
import { DI } from '@/di-symbols.js';
import type { EmojisRepository, UsersRepository } from '@/models/index.js';
import type { Config } from '@/config.js';
import type Logger from '@/logger.js';
import { DriveService } from '@/core/DriveService.js';
import { createTemp, createTempDir } from '@/misc/create-temp.js';
import { DownloadService } from '@/core/DownloadService.js';
import { bindThis } from '@/decorators.js';
import { QueueLoggerService } from '../QueueLoggerService.js';
import type Bull from 'bull';

@Injectable()
export class ExportCustomEmojisProcessorService {
	private logger: Logger;

	constructor(
		@Inject(DI.config)
		private config: Config,

		@Inject(DI.usersRepository)
		private usersRepository: UsersRepository,

		@Inject(DI.emojisRepository)
		private emojisRepository: EmojisRepository,

		@Inject(DI.DriveService)
		private driveService: DriveService,

		@Inject(DI.DownloadService)
		private downloadService: DownloadService,

		@Inject(DI.QueueLoggerService)
		private queueLoggerService: QueueLoggerService,
	) {
		this.logger = this.queueLoggerService.logger.createSubLogger('export-custom-emojis');
	}

	@bindThis
	public async process(job: Bull.Job, done: () => void): Promise<void> {
		this.logger.info('Exporting custom emojis ...');

		const user = await this.usersRepository.findOneBy({ id: job.data.user.id });
		if (user == null) {
			done();
			return;
		}

		const [path, cleanup] = await createTempDir();

		this.logger.info(`Temp dir is ${path}`);

		const metaPath = path + '/meta.json';

		fs.writeFileSync(metaPath, '', 'utf-8');

		const metaStream = fs.createWriteStream(metaPath, { flags: 'a' });

		const writeMeta = (text: string): Promise<void> => {
			return new Promise<void>((res, rej) => {
				metaStream.write(text, err => {
					if (err) {
						this.logger.error(err);
						rej(err);
					} else {
						res();
					}
				});
			});
		};

		await writeMeta(`{"metaVersion":2,"host":"${this.config.host}","exportedAt":"${new Date().toString()}","emojis":[`);

		const customEmojis = await this.emojisRepository.find({
			where: {
				host: IsNull(),
			},
			order: {
				id: 'ASC',
			},
		});

		for (const emoji of customEmojis) {
			if (!/^[a-zA-Z0-9_]+$/.test(emoji.name)) {
				this.logger.error(`invalid emoji name: ${emoji.name}`);
				continue;
			}
			const ext = mime.extension(emoji.type ?? 'image/png');
			const fileName = emoji.name + (ext ? '.' + ext : '');
			const emojiPath = path + '/' + fileName;
			fs.writeFileSync(emojiPath, '', 'binary');
			let downloaded = false;

			try {
				await this.downloadService.downloadUrl(emoji.originalUrl, emojiPath);
				downloaded = true;
			} catch (e) { // TODO: 何度か再試行
				this.logger.error(e instanceof Error ? e : new Error(e as string));
			}

			if (!downloaded) {
				fs.unlinkSync(emojiPath);
			}

			const content = JSON.stringify({
				fileName: fileName,
				downloaded: downloaded,
				emoji: emoji,
			});
			const isFirst = customEmojis.indexOf(emoji) === 0;

			await writeMeta(isFirst ? content : ',\n' + content);
		}

		await writeMeta(']}');

		metaStream.end();

		// Create archive
		const [archivePath, archiveCleanup] = await createTemp();
		const archiveStream = fs.createWriteStream(archivePath);
		const archive = archiver('zip', {
			zlib: { level: 0 },
		});
		archiveStream.on('close', async () => {
			this.logger.succ(`Exported to: ${archivePath}`);

			const fileName = 'custom-emojis-' + dateFormat(new Date(), 'yyyy-MM-dd-HH-mm-ss') + '.zip';
			const driveFile = await this.driveService.addFile({ user, path: archivePath, name: fileName, force: true });

			this.logger.succ(`Exported to: ${driveFile.id}`);
			cleanup();
			archiveCleanup();
			done();
		});
		archive.pipe(archiveStream);
		archive.directory(path, false);
		archive.finalize();
	}
}<|MERGE_RESOLUTION|>--- conflicted
+++ resolved
@@ -1,11 +1,6 @@
 import * as fs from 'node:fs';
-<<<<<<< HEAD
 import { Inject, Injectable } from '@/di-decorators.js';
-import { IsNull, MoreThan } from 'typeorm';
-=======
-import { Inject, Injectable } from '@nestjs/common';
 import { IsNull } from 'typeorm';
->>>>>>> 0f546b47
 import { format as dateFormat } from 'date-fns';
 import mime from 'mime-types';
 import archiver from 'archiver';
