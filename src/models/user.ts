import * as mongo from 'mongodb';
import deepcopy = require('deepcopy');
import rap from '@prezzemolo/rap';
import db from '../db/mongodb';
import { IPost, pack as packPost } from './post';
import Following from './following';
import Mute from './mute';
import getFriends from '../server/api/common/get-friends';
import config from '../config';

const User = db.get<IUser>('users');

User.createIndex('username');
User.createIndex('account.token');

export default User;

type IUserBase = {
	_id: mongo.ObjectID;
	createdAt: Date;
	deletedAt: Date;
	followersCount: number;
	followingCount: number;
	name?: string;
	postsCount: number;
	driveCapacity: number;
	username: string;
	usernameLower: string;
	avatarId: mongo.ObjectID;
	bannerId: mongo.ObjectID;
	data: any;
	description: string;
	latestPost: IPost;
	pinnedPostId: mongo.ObjectID;
	isSuspended: boolean;
	keywords: string[];
	host: string;
	hostLower: string;
};

export interface ILocalUser extends IUserBase {
	host: null;
	account: {
		keypair: string;
		email: string;
		links: string[];
		password: string;
		token: string;
		twitter: {
			accessToken: string;
			accessTokenSecret: string;
			userId: string;
			screenName: string;
		};
		line: {
			userId: string;
		};
		profile: {
			location: string;
			birthday: string; // 'YYYY-MM-DD'
			tags: string[];
		};
		lastUsedAt: Date;
		isBot: boolean;
		isPro: boolean;
		twoFactorSecret: string;
		twoFactorEnabled: boolean;
		twoFactorTempSecret: string;
		clientSettings: any;
		settings: any;
	};
}

export interface IRemoteUser extends IUserBase {
	account: {
		inbox: string;
		uri: string;
		publicKey: {
			id: string;
			publicKeyPem: string;
		};
	};
}

export type IUser = ILocalUser | IRemoteUser;

export const isLocalUser = (user: any): user is ILocalUser =>
	user.host === null;

export const isRemoteUser = (user: any): user is IRemoteUser =>
	!isLocalUser(user);

//#region Validators
export function validateUsername(username: string): boolean {
	return typeof username == 'string' && /^[a-zA-Z0-9\-]{3,20}$/.test(username);
}

export function validatePassword(password: string): boolean {
	return typeof password == 'string' && password != '';
}

<<<<<<< HEAD
export function isValidName(name: string): boolean {
=======
export function isValidName(name?: string): boolean {
>>>>>>> 81a6846f
	return name === null || (typeof name == 'string' && name.length < 30 && name.trim() != '');
}

export function isValidDescription(description: string): boolean {
	return typeof description == 'string' && description.length < 500 && description.trim() != '';
}

export function isValidLocation(location: string): boolean {
	return typeof location == 'string' && location.length < 50 && location.trim() != '';
}

export function isValidBirthday(birthday: string): boolean {
	return typeof birthday == 'string' && /^([0-9]{4})\-([0-9]{2})-([0-9]{2})$/.test(birthday);
}
//#endregion

export function init(user): IUser {
	user._id = new mongo.ObjectID(user._id);
	user.avatarId = new mongo.ObjectID(user.avatarId);
	user.bannerId = new mongo.ObjectID(user.bannerId);
	user.pinnedPostId = new mongo.ObjectID(user.pinnedPostId);
	return user;
}

/**
 * Pack a user for API response
 *
 * @param user target
 * @param me? serializee
 * @param options? serialize options
 * @return Packed user
 */
export const pack = (
	user: string | mongo.ObjectID | IUser,
	me?: string | mongo.ObjectID | IUser,
	options?: {
		detail?: boolean,
		includeSecrets?: boolean
	}
) => new Promise<any>(async (resolve, reject) => {

	const opts = Object.assign({
		detail: false,
		includeSecrets: false
	}, options);

	let _user: any;

	const fields = opts.detail ? {
	} : {
		'account.settings': false,
		'account.clientSettings': false,
		'account.profile': false,
		'account.keywords': false,
		'account.domains': false
	};

	// Populate the user if 'user' is ID
	if (mongo.ObjectID.prototype.isPrototypeOf(user)) {
		_user = await User.findOne({
			_id: user
		}, { fields });
	} else if (typeof user === 'string') {
		_user = await User.findOne({
			_id: new mongo.ObjectID(user)
		}, { fields });
	} else {
		_user = deepcopy(user);
	}

	if (!_user) return reject('invalid user arg.');

	// Me
	const meId: mongo.ObjectID = me
		? mongo.ObjectID.prototype.isPrototypeOf(me)
			? me as mongo.ObjectID
			: typeof me === 'string'
				? new mongo.ObjectID(me)
				: (me as IUser)._id
		: null;

	// Rename _id to id
	_user.id = _user._id;
	delete _user._id;

	// Remove needless properties
	delete _user.latestPost;

	if (!_user.host) {
		// Remove private properties
		delete _user.account.keypair;
		delete _user.account.password;
		delete _user.account.token;
		delete _user.account.twoFactorTempSecret;
		delete _user.account.twoFactorSecret;
		delete _user.usernameLower;
		if (_user.account.twitter) {
			delete _user.account.twitter.accessToken;
			delete _user.account.twitter.accessTokenSecret;
		}
		delete _user.account.line;

		// Visible via only the official client
		if (!opts.includeSecrets) {
			delete _user.account.email;
			delete _user.account.settings;
			delete _user.account.clientSettings;
		}

		if (!opts.detail) {
			delete _user.account.twoFactorEnabled;
		}
	}

	_user.avatarUrl = _user.avatarId != null
		? `${config.drive_url}/${_user.avatarId}`
		: `${config.drive_url}/default-avatar.jpg`;

	_user.bannerUrl = _user.bannerId != null
		? `${config.drive_url}/${_user.bannerId}`
		: null;

	if (!meId || !meId.equals(_user.id) || !opts.detail) {
		delete _user.avatarId;
		delete _user.bannerId;

		delete _user.driveCapacity;
	}

	if (meId && !meId.equals(_user.id)) {
		// Whether the user is following
		_user.isFollowing = (async () => {
			const follow = await Following.findOne({
				followerId: meId,
				followeeId: _user.id
			});
			return follow !== null;
		})();

		// Whether the user is followed
		_user.isFollowed = (async () => {
			const follow2 = await Following.findOne({
				followerId: _user.id,
				followeeId: meId
			});
			return follow2 !== null;
		})();

		// Whether the user is muted
		_user.isMuted = (async () => {
			const mute = await Mute.findOne({
				muterId: meId,
				muteeId: _user.id,
				deletedAt: { $exists: false }
			});
			return mute !== null;
		})();
	}

	if (opts.detail) {
		if (_user.pinnedPostId) {
			// Populate pinned post
			_user.pinnedPost = packPost(_user.pinnedPostId, meId, {
				detail: true
			});
		}

		if (meId && !meId.equals(_user.id)) {
			const myFollowingIds = await getFriends(meId);

			// Get following you know count
			_user.followingYouKnowCount = Following.count({
				followeeId: { $in: myFollowingIds },
				followerId: _user.id
			});

			// Get followers you know count
			_user.followersYouKnowCount = Following.count({
				followeeId: _user.id,
				followerId: { $in: myFollowingIds }
			});
		}
	}

	// resolve promises in _user object
	_user = await rap(_user);

	resolve(_user);
});

/*
function img(url) {
	return {
		thumbnail: {
			large: `${url}`,
			medium: '',
			small: ''
		}
	};
}
*/<|MERGE_RESOLUTION|>--- conflicted
+++ resolved
@@ -99,11 +99,7 @@
 	return typeof password == 'string' && password != '';
 }
 
-<<<<<<< HEAD
-export function isValidName(name: string): boolean {
-=======
 export function isValidName(name?: string): boolean {
->>>>>>> 81a6846f
 	return name === null || (typeof name == 'string' && name.length < 30 && name.trim() != '');
 }
 
